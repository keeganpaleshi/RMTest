--- conflicted
+++ resolved
@@ -178,6 +178,14 @@
         Raw ADC values from a single run.
     cfg : dict
         Configuration dictionary containing ``calibration`` options.
+
+    Notes
+    -----
+    - Returns a CalibrationResult dataclass (keeps #1049 API).
+    - If ``calibration.sigma_E_init`` is provided (scalar or mapping),
+      it is used to set the **initial guess** for the peak width by
+      converting MeV -> ADC via the fixed slope. It does not override
+      the fitted sigma_E in the result.
     """
 
     a = cfg["calibration"]["slope_MeV_per_ch"]
@@ -187,7 +195,7 @@
     window = cal_cfg.get("peak_search_radius", 50)
     prominence = cal_cfg.get("peak_prominence", 0.0)
 
-    # Optional per-isotope width overrides
+    # Optional per-isotope width overrides (used by the discrete peak finder)
     width_cfg = cal_cfg.get("peak_widths") or {}
     if isinstance(width_cfg, Mapping):
         width_po214 = width_cfg.get("Po214", cal_cfg.get("peak_width"))
@@ -201,7 +209,6 @@
         prominence=prominence,
         width=width_po214,
     )
-
     adc_peak = peaks["Po214"]
 
     # Build histogram with 1 channel per bin for the fit
@@ -224,9 +231,30 @@
             f"Not enough points to fit peak for Po214 (only {len(x_slice)} bins)."
         )
 
+    # Initial guesses
     amp0 = float(np.max(y_slice))
     mu0 = float(adc_peak)
-    sigma0 = cal_cfg.get("init_sigma_adc", 10.0)
+
+    # Base ADC-space width guess
+    sigma_cfg = cal_cfg.get("init_sigma_adc", 10.0)
+    if isinstance(sigma_cfg, Mapping):
+        sigma0 = sigma_cfg.get("Po214", sigma_cfg.get("default", 10.0))
+    else:
+        sigma0 = sigma_cfg
+
+    # Optional energy-space width guess -> convert to ADC using fixed slope
+    sigma_E_cfg = cal_cfg.get("sigma_E_init")
+    if sigma_E_cfg is not None:
+        if isinstance(sigma_E_cfg, Mapping):
+            sigma_E_guess = sigma_E_cfg.get("Po214", sigma_E_cfg.get("default"))
+        else:
+            sigma_E_guess = sigma_E_cfg
+        if sigma_E_guess is not None:
+            # guard against zero slope, though config should never set that
+            if a == 0:
+                raise ValueError("Fixed slope 'a' must be nonzero for sigma_E_init conversion")
+            sigma0 = float(abs(sigma_E_guess) / abs(a))
+
     tau_cfg = cal_cfg.get("init_tau_adc", 0.0)
     tau0 = max(tau_cfg, _TAU_MIN) if use_emg else 0.0
 
@@ -259,43 +287,16 @@
         "covariance": pcov.tolist(),
     }
 
-    energies = {
-        **DEFAULT_KNOWN_ENERGIES,
-        **cal_cfg.get("known_energies", {}),
-    }
-
+    # Intercept from the known Po214 energy and fixed slope
+    energies = {**DEFAULT_KNOWN_ENERGIES, **cal_cfg.get("known_energies", {})}
     E_known = energies["Po214"]
     c = float(E_known - a * mu_fit)
     peak_info["centroid_mev"] = float(apply_calibration(mu_fit, a, c))
 
-<<<<<<< HEAD
-    # Determine initial width guess: prefer energy-based config when provided
-    sigma_E_init = cal_cfg.get("sigma_E_init")
-    if sigma_E_init is not None:
-        if isinstance(sigma_E_init, Mapping):
-            sigma_E = sigma_E_init.get("Po214")
-        else:
-            sigma_E = sigma_E_init
-    else:
-        # Fall back to ADC-based width
-        sigma_adc_cfg = cal_cfg.get("init_sigma_adc", 0.0)
-        if isinstance(sigma_adc_cfg, Mapping):
-            sigma_adc = sigma_adc_cfg.get("Po214", 0.0)
-        else:
-            sigma_adc = sigma_adc_cfg
-        sigma_E = sigma_adc * a
-
-    return {
-        "a": a,
-        "c": c,
-        "sigma_E": sigma_E,
-        "calibration_valid": True,
-    }
-=======
-    # Convert sigma from ADC to energy using fixed slope
+    # Convert sigma from ADC to energy using fixed slope and propagate errors
     sigma_adc = float(sigma_fit)
     sigma_E = abs(a) * sigma_adc
-    var_sigma_adc = pcov[2][2]
+    var_sigma_adc = float(pcov[2][2])
     dsigma_E = abs(a) * float(np.sqrt(max(var_sigma_adc, 0.0)))
 
     # Intercept uncertainty from centroid fit; slope is fixed
@@ -311,7 +312,6 @@
         sigma_E_error=dsigma_E,
     )
     return result
->>>>>>> 5daaf745
 
 
 def apply_calibration(adc_values, slope, intercept, quadratic_coeff=0.0):
