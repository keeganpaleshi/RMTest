# Radon Monitor Analysis Pipeline

This repository provides a complete pipeline to analyze electrostatic radon monitor data.

**Note:** All time quantities are expressed in seconds and all energies are given in MeV throughout the documentation and code. Input timestamps are converted with `to_utc_datetime` which accepts ISO‑8601 strings (with or without timezone), numeric epoch seconds and `datetime` objects and returns a timezone‑aware `datetime` in UTC. The function is available from `utils.py` and is used throughout the command-line interface so both ISO‑8601 strings and Unix seconds work interchangeably. A global `--timezone` option controls which zone naïve times are interpreted in (default: `UTC`). Event timestamps remain timezone‑aware objects inside the pipeline; epoch seconds are produced only for numeric computations such as histogramming or fits.

## Structure

- `analyze.py`: Main entry point to run the full analysis.
- `config.yaml`: YAML configuration file containing thresholds and options used by default.
- `io_utils.py`: Functions to load raw data and write outputs.
- `calibration.py`: Peak-finding and energy calibration routines.
- `fitting.py`: Unbinned likelihood fit for Po-214 (and optional Po-218).
- `efficiency.py`: Efficiency calculations and BLUE combination helpers.
- `systematics.py`: Scan for systematic uncertainties (optional).
- `plot_utils.py`: Plotting routines for spectrum and time-series.

- `utils.py`: Miscellaneous utilities providing JSON validation and
  count-rate conversions. Time helpers are available via
  `utils.time_utils.parse_timestamp` and `utils.time_utils.to_epoch_seconds`.

- `utils.py`: Miscellaneous utilities providing `parse_datetime` and other
  helpers. Time conversion functions such as `parse_timestamp` and
  `to_epoch_seconds` reside in `utils.time_utils`.

- `tests/`: `pytest` unit tests for calibration, fitting, and I/O.

## Installation

This project requires **Python 3.11** or newer.

```bash
pip install -r requirements.txt
```

Verify your NumPy and SciPy versions if desired:

```python
import RMTest
RMTest.check_versions()
```

## Usage

```bash
python analyze.py [--config config.yaml] --input merged_data.csv \
    [--output_dir results] [--job-id MYRUN] [--overwrite] \
    [--efficiency-json eff.json] [--systematics-json syst.json] \
    [--spike-count N --spike-count-err S --spike-activity BQ --spike-duration SEC] \
    [--no-spike] [--slope RATE] \
    [--noise-cutoff N] [--calibration-slope M] \
    [--analysis-start-time ISO --analysis-end-time ISO --spike-end-time ISO] \
    [--spike-period START END] [--run-period START END] \
    [--radon-interval START END] \
    [--hl-po214 SEC] [--hl-po218 SEC] \
    [--settle-s SEC] [--debug] [--seed SEED] \
    [--ambient-file amb.txt (time conc)] [--ambient-concentration 0.1] \
    [--burst-mode rate] \
    [--plot-time-binning-mode fixed --plot-time-bin-width 3600] [--dump-time-series-json] \
    [--timezone UTC|EST|PST] \
    [--hierarchical-summary OUT.json]
```

### Radon vs. progeny mode
`--iso radon` (default) combines Po-218 & Po-214 counts via BLUE to yield the parent Rn-222 activity.
`--iso po218` or `--iso po214` fits an individual progeny chain only (useful for diagnostics).


The script exits with an error message if filtering removes all events at any stage
(noise cut, burst filter, time-window selection or baseline subtraction).

## Event Filtering

Noise removal, burst suppression, time-window trimming and baseline
subtraction are performed directly by `analyze.py`. Configure them in
`config.yaml` or override the values via command-line options:

- `calibration.noise_cutoff` / `--noise-cutoff` for the pedestal cut
- `calibration.slope_MeV_per_ch` / `--calibration-slope` to fix the ADC→MeV conversion
- `calibration.float_slope` / `--float-slope` to treat a provided slope as an initial guess
- `burst_filter.burst_mode` / `--burst-mode` for burst vetoing
- `analysis_*` timestamps and periods to clip or exclude data
- `baseline.range` or `--baseline-range` to enable baseline subtraction

The helper functions in `io_utils` and `baseline_utils` can be used
individually when building custom workflows.

## Input CSV Format

The input file must be a comma-separated table with these columns:

- `fUniqueID` – unique event number
- `fBits` – status bits or flags
- `timestamp` – event timestamp in seconds
  (either numeric Unix seconds or an ISO‑8601 string; parsed directly to
  timezone-aware ``pandas.Timestamp`` values via `time_utils.parse_timestamp`)
- `adc` – raw ADC value
- `fchannel` – acquisition channel

Columns beyond these are ignored. See `example_input.csv` for a
sample layout which also includes typical auxiliary fields such as
`baseline_adc`, `spike_flag`, `valid`, `temperature`, `run_id`,
`pressure` and `humidity`.

When your CSV uses different header names you can specify them under
the `columns` section of the configuration.  Provide a mapping from the
canonical names (`timestamp`, `adc`, etc.) to the actual column names in
the file:

```yaml
"columns": {
    "timestamp": "ftimestamps",
    "adc": "fadc_channels"
}
```

## Output

The analysis writes results to `<output_dir>/<timestamp>/` by default. When `--job-id` is given the folder `<output_dir>/<job-id>/` is used instead. If `--output_dir` is omitted it defaults to `results`. If the folder already exists run with `--overwrite` to replace it. The directory includes:

- `summary.json` – calibration and fit summary.
- `config_used.json` – copy of the configuration used.
  Any timestamps overridden on the command line are written
  back to this file as ISO timestamps.
- `spectrum.png` – spectrum plot with fitted peaks.
- `time_series_Po214.png` and `time_series_Po218.png` – decay time-series plots.
- `time_series_Po210.png` when `window_po210` is set.
- Optional `*_ts.json` files containing binned time series when enabled.
- `efficiency.png` – bar chart of individual efficiencies and the BLUE result.
- `eff_cov.png` – heatmap of the efficiency covariance matrix.
- `radon_activity.png` – extrapolated radon activity over time.
 - `equivalent_air.png` – equivalent air volume plot when `--ambient-file` or
   `--ambient-concentration` is provided.

The `time_fit` routine still fits only Po‑214 and Po‑218.
When `window_po210` is provided the Po‑210 events are extracted and a
time‑series histogram is produced without a decay fit. The `hl_po210`
value controls only the model curve drawn in this plot.

The time‐series model multiplies the decay rate by the detection efficiency
internally.  Therefore the fitted `E_Po214` and `E_Po218` values correspond to
the physical decay rates in Bq (decays/s) before any detector volume correction.
Do **not** divide these results by the efficiency again.  To obtain the
concentration simply convert the fitted rate to Bq/m³ using `utils.cps_to_bq`.
For example:

```python
from utils import cps_to_bq
activity_bq_m3 = cps_to_bq(fit_result["E_Po214"], volume_liters=10.0)
from utils.time_utils import parse_timestamp
t0 = parse_timestamp("2023-07-31T00:00:00Z")
```

When using ``compute_radon_activity`` you should pass the fitted rates
directly. They already represent activities in Bq and no additional
division by the detection efficiency is required.

The time-series fit checks whether the covariance matrix returned by
Minuit is positive definite.  If not, a tiny diagonal jitter is added
before repeating the check.  When even the jittered matrix fails this
test the result still contains the fitted values but ``fit_valid`` is set
to ``False``.  Passing ``strict=True`` (or ``--strict-covariance`` on the
command line) instead raises a ``RuntimeError`` as soon as the matrix is
found to be non-positive definite.

## Configuration

The parser is case sensitive, so all keys in `config.yaml` should be lowercase. Mixed-case names from older files remain supported for backward compatibility but are deprecated.
If `--config` is not supplied, `analyze.py` automatically looks for a `config.yaml` file in the same directory as the script.
Default values may also be provided in `config_defaults.yaml` at the repository root. When present this file is merged with your configuration so missing keys fall back to its values.

`nominal_adc` under the `calibration` section sets the expected raw ADC
centroids for Po‑210, Po‑218 and Po‑214 when using automatic calibration.
If omitted, defaults of `{"Po210": 1250, "Po218": 1400, "Po214": 1800}`
are used.

`sanity_tolerance_mev` in the same section specifies how close the fitted
peak energies must be to their known values.  The default of `0.5` MeV
causes calibration to fail when any Po‑210, Po‑218 or Po‑214 centroid
deviates by more than this amount.

<<<<<<< HEAD
`slope_MeV_per_ch` sets the linear calibration slope.  When provided and
`float_slope` remains `false` (the default), the two‑point fit is disabled and
the calibration line is fixed; only the Po‑214 peak is used to determine the
intercept unless `intercept_MeV` is also supplied.  Set `float_slope` to
`true` to treat the slope as a starting scale—the two‑point fit will then
refine the slope using the data. Alternatively `intercept_MeV` may be supplied
along with the slope to bypass searching for the Po‑214 peak entirely.  The
command-line option `--calibration-slope` overrides this value from the CLI.

Example snippet to provide an initial slope while still fitting the peaks:

```yaml
calibration:
  slope_MeV_per_ch: 0.0043
  float_slope: true
```

This begins the fit near 0.0043 MeV/channel but allows the data to adjust the
final slope.
=======
`sigma_E_init` optionally supplies an initial guess for the peak energy
resolution in MeV. When provided it is converted to an ADC width using the
calibration slope and used as the starting point for the peak fits. This
value takes precedence over the ADC-based `init_sigma_adc`.

Per-isotope width thresholds may also be specified via `peak_widths` to
override the global `peak_width` used during calibration. For example:

```yaml
"calibration": {
    "peak_width": 5,
    "peak_widths": {
        "Po210": 5,
        "Po218": 5,
        "Po214": 6
    }
}
```
Any isotope omitted from `peak_widths` falls back to the global setting.

`slope_MeV_per_ch` fixes the linear calibration slope. When provided only the
Po‑214 peak is used to determine the intercept so the two‑point fit is skipped.
Set `float_slope` to `true` to treat the slope as a prior instead of fixing it;
the two‑point fit will refine the slope using the data. Alternatively
`intercept_MeV` may be supplied along with the slope to bypass searching for
the Po‑214 peak entirely.
The command-line option `--calibration-slope` overrides this value from the CLI.
>>>>>>> 148ac0a0

`noise_cutoff` defines a pedestal noise threshold in ADC.  Events with raw
ADC values at or below this threshold are removed before any fits.  The
default is `400`.  Set it to `null` to skip the cut entirely.  The
`analyze.py` pipeline applies this filter right after loading the event
CSV.

The command-line option `--noise-cutoff` overrides this value when
provided. When you supply the option, its argument entirely replaces the
value from the configuration file.

Example snippet:

```yaml
"calibration": {
    "noise_cutoff": 400
}
```

To disable the cut:

```yaml
"calibration": {
    "noise_cutoff": null
}
```

`slope_MeV_per_ch` may also be specified under `calibration` to fix the
ADC->MeV conversion. When this slope is given the two-point fit is skipped
and the provided value is used directly. If `intercept_MeV` is also
supplied the calibration is fully fixed and Po‑214 is no longer searched.
Set either value to `null` to retain the automatic calibration.

When the cut is applied the analysis logs how many events were removed. This
count also appears in `summary.json` under `noise_cut.removed_events`.

`analysis_start_time` in the optional `analysis` section sets the global
time origin for decay fitting and time-series plots.  Provide an
ISO‑8601 string such as `"2023-07-31T00:00:00Z"` or the corresponding
numeric Unix seconds.  When omitted the first event timestamp is used.


All other time-related fields (`analysis_end_time`, `spike_start_time`,
`spike_end_time`, `spike_periods`, `run_periods`, `radon_interval` and
`baseline.range`) likewise accept absolute timestamps in ISO 8601
format or numeric seconds.  All of these values are parsed with
`time_utils.parse_timestamp` so the same formats apply everywhere.

`analysis_end_time` may be specified to stop processing after the given
timestamp.  `spike_start_time` discards all events after its value,
while `spike_end_time` discards all events before its value.  When both
are provided events between them are removed. `spike_periods` holds a
list of `[start, end]` pairs where events are excluded entirely.  All of
these accept either ISO‑8601 strings or numeric seconds and can also be
set with the corresponding CLI options.
`run_periods` specifies the intervals of valid data to keep after spike
filtering.  Events falling outside all provided periods are discarded.
`radon_interval` sets two timestamps used to compute the change in radon
activity between them.

`ambient_concentration` may also be specified here to record the ambient
radon concentration in Bq/L used for the equivalent air plot.  The
command-line option `--ambient-concentration` overrides this value.  The
default configuration sets this key to `null`.  The template
`config.yaml` therefore includes
```yaml
"ambient_concentration": null
```
under the `analysis` section.

Example snippet:

```yaml
"analysis": {
    "analysis_start_time": "2023-07-31T00:00:00Z",
    "analysis_end_time": "2024-02-01T06:00:00Z",
    "spike_start_time": null,
    "spike_end_time": "2023-07-31T00:10:00Z",
    "spike_periods": [["2023-11-12T00:00:00Z", "2023-11-13T12:00:00Z"]],
    "run_periods": [["2023-09-28T00:00:00Z", "2023-10-28T23:59:59Z"], ["2024-01-05T00:00:00Z", "2024-01-10T23:59:59Z"]],
    "radon_interval": ["2024-01-05T06:00:00Z", "2024-01-06T18:00:00Z"],
    "ambient_concentration": 0.02
}
```

When present the value is also written to `summary.json` under the
`analysis` section:

```yaml
"analysis": {
    "analysis_start_time": "2023-07-31T00:00:00Z",
    "analysis_end_time": "2024-02-01T06:00:00Z",
    "spike_start_time": null,
    "spike_end_time": "2023-07-31T00:10:00Z",
    "spike_periods": [["2023-11-12T00:00:00Z", "2023-11-13T12:00:00Z"]],
    "run_periods": [["2023-09-28T00:00:00Z", "2023-10-28T23:59:59Z"], ["2024-01-05T00:00:00Z", "2024-01-10T23:59:59Z"]],
    "radon_interval": ["2024-01-05T06:00:00Z", "2024-01-06T18:00:00Z"],
    "ambient_concentration": 0.02
}
```

`--ambient-file` may be supplied instead to account for a
time-dependent background.  The option expects a two-column text file
containing absolute timestamps (in seconds) and the corresponding
ambient concentration in Bq/L.  These values are linearly interpolated
to the radon-activity timestamps and override any constant value when
calling `plot_equivalent_air`.

`burst_filter` controls removal of short high-rate clusters.  The
`burst_mode` key selects the default strategy which can be overridden by
the command-line option `--burst-mode`.  `none` disables the filter,
`micro` applies a short sliding-window veto defined by
`micro_window_size_s` and `micro_count_threshold`, `rate` uses the
rolling-median threshold (`burst_window_size_s`, `rolling_median_window`,
`burst_multiplier`) and `both` applies the micro filter followed by the
rate veto.

Example snippet:

```yaml
"burst_filter": {
    "burst_mode": "rate",
    "burst_window_size_s": 60,
    "rolling_median_window": 5,
    "burst_multiplier": 5,
    "micro_window_size_s": 1,
    "micro_count_threshold": 3
}
```

`time_bins_fallback` under the `plotting` section sets the number of histogram
bins to use when the automatic [Freedman–Diaconis rule](https://en.wikipedia.org/wiki/Freedman%E2%80%93Diaconis_rule) fails,
typically due to zero IQR.  The default is `1`.

The CLI options `--plot-time-binning-mode` (deprecated alias
`--time-bin-mode`) and `--plot-time-bin-width` override
`plot_time_binning_mode` and `plot_time_bin_width_s` in the configuration
to control the time-series histogram. Passing `--dump-time-series-json`
(alias `--dump-ts-json`) writes a `*_ts.json` file alongside the plot
containing the binned counts together with per-bin live time and
detection efficiency.

Additional convenience flags include `--spike-count` (with optional
`--spike-count-err`, `--spike-activity` and `--spike-duration`) to override spike
efficiency inputs, `--no-spike` to disable the spike contribution,
`--slope` to apply a linear ADC drift correction, `--analysis-start-time`,
`--analysis-end-time`, `--spike-start-time` and `--spike-end-time` to clip the dataset,
one or more `--spike-period` options to exclude specific time windows, `--settle-s` to skip the
initial settling period in the decay fit, `--seed` to set the random
seed used by the analysis, `--hierarchical-summary PATH` to produce a
Bayesian combination across runs and `--debug` to increase log verbosity.
The half-lives used in the decay fit can also be changed with
`--hl-po214` and `--hl-po218`.

When the spectrum is binned in raw ADC channels (`"spectral_binning_mode": "adc"`),
the bin edges are internally converted to energy using the calibration
`slope_MeV_per_ch` (MeV per channel) and intercept before plotting.  This ensures `spectrum.png`
reflects the calibrated energy scale regardless of binning mode.

Custom `bin_edges` arrays may be supplied when calling the spectral fitting or
plotting routines. The edges can have variable widths but must be strictly
increasing.

The `spectral_fit` section provides priors for the unbinned likelihood
fit.  Important keys include:

- `fd_hist_bins` – number of histogram bins to use when the automatic [Freedman–Diaconis rule](https://en.wikipedia.org/wiki/Freedman%E2%80%93Diaconis_rule) fails.
- `mu_sigma` – uncertainty applied to peak centroids.
- `amp_prior_scale` – scales the width of the peak amplitude priors.
- `bkg_mode` – `"auto"` estimates the linear continuum from the spectrum
  while `"manual"` uses the `b0_prior` / `b1_prior` values.
- `b0_prior` / `b1_prior` – `[mean, sigma]` priors for the linear
  continuum terms.
- `tau_{iso}_prior_mean` and `tau_{iso}_prior_sigma` – mean and
  uncertainty for the exponential tail constant of each isotope when
  `use_emg` enables that tail.  Use a strictly positive prior mean (e.g.
  ``0.005``) to prevent numerical overflow when the tail constant
  approaches zero.
- `use_emg` – mapping of isotopes to boolean flags selecting an
  exponentially modified Gaussian tail.  If omitted Po‑210 defaults to
  `true` while Po‑218 and Po‑214 default to `false`.
- `mu_bounds` – optional lower/upper limits for each peak centroid.
  Set for example `{"Po218": [5.9, 6.2]}` to keep the Po‑218 fit from
  drifting into the Po‑210 region.  Centroid guesses found during peak
  search are clamped to this range before the fit starts.
- `sigma_E_prior_source` – one-sigma width of the prior on the common
  energy resolution parameter. When omitted the uncertainty from the
  calibration step is used.

- `expected_peaks` – approximate ADC centroids used to locate the
  Po‑210, Po‑218 and Po‑214 peaks before fitting. The default is
  `{"Po210": 1250, "Po218": 1400, "Po214": 1800}`.
- `peak_search_method` – algorithm used for the initial centroid search.
  `"prominence"` applies `find_peaks` with the `peak_search_prominence` and
  `peak_search_width_adc` thresholds. `"cwt"` uses
  `find_peaks_cwt` with widths from `peak_search_cwt_widths`.
- `peak_search_cwt_widths` – list of widths for wavelet peak detection
  when `peak_search_method` is `"cwt"`.
- `unbinned_likelihood` – when `true` use an extended unbinned likelihood
  instead of the default χ² fit to histogrammed data.
- `emg_left` evaluations are wrapped in `np.errstate` and passed through
  `np.nan_to_num` for stability so that NaN or infinite values never
  reach `curve_fit`.

Example snippet:

```yaml
"spectral_fit": {
    "bkg_mode": "manual",
    "b0_prior": [0.0, 1.0],
    "b1_prior": [0.0, 1.0],
    "mu_sigma": 0.05,
    "amp_prior_scale": 1.0,
    "unbinned_likelihood": false
}
```

`dump_time_series_json` under `plotting` saves a `*_ts.json` file
containing the binned time-series data when set to `true`.


`adc_drift_rate` under `systematics` applies a linear time-dependent
shift to the raw ADC values before calibration.  The value is in ADC
counts per second and defaults to `0.0` (no correction).  When the rate
is non-zero `analyze.py` applies the shift using
`apply_linear_adc_shift` and stores the value in `summary.json` under
`adc_drift_rate`.  More complex drift corrections can be configured via
`adc_drift_mode` and `adc_drift_params`.  Supported modes are
`"linear"`, `"quadratic"` and `"piecewise"`; the last two require
additional parameters as documented in `systematics.apply_linear_adc_shift`.

`sigma_E_frac`, `tail_fraction` and `energy_shift_keV` provide the
magnitude of systematic shifts applied during the scan.  The first two
are interpreted fractionally relative to the current parameter values,
while `energy_shift_keV` is an absolute shift supplied in keV.
Values with this suffix are automatically converted to MeV.
Each entry is optional and only affects the scan when present.

`plot_time_style` chooses how the histogram is drawn in the time-series
plot.  Use `"steps"` (default) for a stepped histogram or `"lines"` to
connect bin centers with straight lines.  The line style is useful when
overlaying multiple isotopes so one does not obscure the other.

`overlay_isotopes` under `plotting` keeps both isotope windows intact
when invoking `plot_time_series`.  When set to `true` the analysis does
not clear the other window, allowing Po‑214 and Po‑218 to be plotted
together on a single overlay.
Specifying `window_po210` (and optional `eff_po210`) adds a Po‑210
histogram to the time-series plots. The model curve appears only when
fit results for Po‑210 are available.

`palette` under `plotting` selects the color scheme used for all plots.
Available options are `"default"`, `"colorblind"` and `"grayscale"`.
The command line option `--palette NAME` overrides the configuration.


`plot_time_normalise_rate` controls how the y-axis is scaled in the
time-series plot.  With the default `true` the histogram is normalised to
counts per second.  Set it to `false` to show the raw counts per bin.

Example snippet:

```yaml
"plotting": {
    "plot_time_normalise_rate": false
}
```

`plot_time_series` can also display uncertainty bands around the model
curves.  Pass arrays of propagated errors via the optional
`model_errors` argument.  When running `analyze.py` these arrays are
derived from the fitted parameters (`corrected_sigma`) so shaded +/-1 sigma
regions appear alongside the dashed model lines.

`plot_time_series` takes its half-life values from the `time_fit` section.
Specify custom values using the keys `hl_po214`, `hl_po218` and `hl_po210`.
When these keys are omitted or set to ``null`` the values fall back to the
physical half-lives of 1.64×10⁻⁴ s, 186 s and 1.1956×10⁷ s respectively.
These custom half-lives control the
decay model drawn over the time-series histogram.
The same values are used in the `time_fit` routine itself, so changing
`hl_po214` or `hl_po218` affects both the unbinned fit and the overlay in
`plot_time_series`. For monitoring that spans multiple days you may set
them to the radon half-life (~3.8 days) to match the slowly varying
radon activity.

`sig_n0_po214` and `sig_n0_po218` set the uncertainty on the prior for the
initial activity `N0` when no baseline range is provided.  Without a baseline,
the fit applies a Gaussian prior `(0, sig_n0_{iso.lower()})` so `N0` may vary
rather than being fixed to zero.  Use the lower-case `sig_n0_{iso}` keys; the
legacy `sig_N0_{iso}` form is still accepted for backward compatibility.  The default width is `1.0` if not
specified in the configuration.


`settling_time_s` was removed from the `time_fit` section and is no
longer needed. The CLI option `--settle-s` may be used instead to
discard the first seconds of data before the decay fit.

### Fitting Long Time Scales

When the data covers months or more, the short half-lives of Po‑218 and
Po‑214 no longer matter.  You may set `hl_po214` and `hl_po218` to the
radon half-life (330350.4 s ≈3.8 days) so the fit tracks the slowly varying
radon concentration.

Example snippet:

```yaml
"time_fit": {
    "hl_po214": 328320,
    "hl_po218": 328320,
    "hl_po210": 11923200,
    "sig_n0_po214": 1.0,
    "sig_n0_po218": 1.0
}
```

These half-life values may also be set on the command line with
`--hl-po214` and `--hl-po218`.

### Baseline Runs

A baseline run measures the radon background with an empty monitor before
an assay. Configuration must define these keys under `baseline`:

- `baseline.range` – list of two ISO‑8601 timestamps selecting the baseline interval.
- `monitor_volume_l` – internal volume of the radon monitor in liters.
- `sample_volume_l` – volume of the assay sample in liters.
- `isotopes_to_subtract` – list of isotopes whose baseline rates are
  subtracted from the fitted decay rates. The default is
  `["Po214", "Po218"]`.

Events collected during the baseline period are counted in the selected
isotope windows. The counts for each isotope are converted into a decay
rate in Bq by dividing by the baseline live time and the corresponding
detection efficiency.  Each rate is scaled by the dilution factor
`monitor_volume_l / (monitor_volume_l + sample_volume_l)` before being
subtracted from the fitted radon decay rate of the assay. The multiplicative
scale factors for Po-214, Po-218, Po-210 and electronic noise are stored in
`summary.json` under `baseline.scales`. The command-line
option `--baseline_range` overrides `baseline.range` from the
configuration when provided. When you specify this option the
configuration's interval is ignored in favour of the CLI value.
The `--baseline-mode` option selects the background removal strategy.
Valid modes are `none`, `electronics`, `radon` and `all` (default).

Baseline subtraction for each isotope is handled by
``radon.baseline.subtract_baseline_rate`` which combines the fitted rate
with the raw baseline counts.  Internally it uses
``radon.baseline.subtract_baseline_counts`` so that the propagated uncertainty reflects
the unweighted event statistics of the analysis window. ``baseline_utils``
re-exports these helpers for backward compatibility.


Example snippet:

```yaml
"baseline": {
    "range": ["2023-07-01T00:00:00Z", "2023-07-03T00:00:00Z"],
    "monitor_volume_l": 10.0,
    "sample_volume_l": 5.0,
    "isotopes_to_subtract": ["Po214", "Po218"]
}
```

Command line usage:

```bash
# subtract electronics + radon
python analyze.py --config assay.json --input run.csv --output_dir results \
    --baseline_range 2023-07-01T00:00:00Z 2023-07-03T00:00:00Z \
    --baseline-mode all

# keep self-emanation, remove only electronics
python analyze.py --config assay.json --input run.csv --output_dir results \
    --baseline_range 2023-07-01T00:00:00Z 2023-07-03T00:00:00Z \
    --baseline-mode electronics

# debugging: no subtraction
python analyze.py --config assay.json --input run.csv --output_dir results \
    --baseline_range 2023-07-01T00:00:00Z 2023-07-03T00:00:00Z \
    --baseline-mode none
```

### Long Baseline Example

A dedicated baseline run spanning several weeks can be re-used for
multiple assays. First analyze the baseline period on its own:

```bash
python analyze.py --config examples/long_baseline.yaml --input baseline.csv \
    --output_dir baseline_results --job-id baseline
```

Subsequent assay runs reference the same interval:

```bash
python analyze.py --config assay.yaml --input assay.csv --output_dir results \
    --baseline_range 2023-07-01T00:00:00Z 2023-07-31T23:59:59Z
```

### Baseline Subtraction Details

Baseline subtraction relies on ``radon.baseline.subtract_baseline_counts``.
This helper expects the raw event counts from the analysis window, the
corresponding live time, the number of counts observed during the baseline
interval and its live time, together with the detection efficiency.  The
function validates that the live times and efficiency are positive.  It
scales the baseline counts by the live‑time ratio before subtracting them
and returns the corrected rate and its statistical uncertainty which
includes contributions from both count sets.

`summary.json` records these values under the ``baseline`` key:

- ``analysis_counts`` – unweighted counts for each isotope in the analysis
  window.
- ``rate_Bq`` and ``rate_unc_Bq`` – baseline decay rates and associated
  uncertainties.
- ``dilution_factor`` – scale factor applied before subtracting the
  baseline rates from the fit.
- ``corrected_rate_Bq`` and ``corrected_sigma_Bq`` – baseline-subtracted
  rates from the time-series fit and their uncertainties.

### Baseline Noise Cut

The helper `baseline_noise.estimate_baseline_noise` extracts the electronic
noise level from baseline events. Its optional `pedestal_cut` parameter
omits ADC values at or below the supplied threshold. When a baseline range
is specified, `analyze.py` forwards `calibration.noise_cutoff` as this value.

Example configuration to tighten the cut (set it to `null` to disable):

```yaml
"calibration": {
    "noise_cutoff": 300
}
```

## Utility Conversions

`utils.py` provides simple helpers to convert count rates and search for peak
centroids. Time parsing utilities are available from `utils.time_utils`:

- `cps_to_cpd(rate_cps)` converts counts/s to counts/day.
- `cps_to_bq(rate_cps, volume_liters=None)` returns the activity in Bq, or
  Bq/m^3 when a detector volume is supplied.

- `time_utils.parse_timestamp(value)` converts ISO‑8601 strings, numeric seconds
  or `datetime` objects to a timezone-aware `pandas.Timestamp` in UTC.
- `time_utils.to_epoch_seconds(ts_or_str)` converts these inputs to Unix
  seconds.

- `parse_datetime(value)` converts ISO‑8601 strings, numeric seconds or
  `datetime` objects to a timezone-aware `pandas.Timestamp` in UTC.
- `parse_timestamp(value)` from `utils.time_utils` accepts the same inputs and
  always yields a UTC `pandas.Timestamp`.
- `to_epoch_seconds(ts_or_str)` from `utils.time_utils` converts these inputs to
  Unix seconds.
- `baseline_utils.baseline_period_before_data(end, start)` returns ``True`` if
  the baseline interval ends before the data window begins.  Both inputs may be
  naïve or timezone-aware and are compared in UTC to avoid subtle mismatches.

- `find_adc_bin_peaks(adc_values, expected, window=50, prominence=0.0, width=None, method="prominence")`
  histogramises the raw ADC spectrum, searches for maxima near each expected
  centroid and returns a `{peak: adc_centroid}` mapping in ADC units.  Set
  `method="cwt"` to use wavelet-based peak detection via `find_peaks_cwt`.

You can invoke these from the command line:

```bash
python utils.py 0.5 --to cpd
python utils.py 0.5 --to bq --volume_liters 10
```

## CalibrationResult Usage

`calibration.CalibrationResult` stores the energy calibration
parameters.  Use `predict()` to convert ADC values to MeV and
`uncertainty()` to propagate the 1-sigma error:

```python
from calibration import CalibrationResult

# coeffs are ordered [c, a] for a linear polynomial
cal = CalibrationResult(
    coeffs=[0.0, 0.001],
    cov=[[0.1**2, 0.0], [0.0, (5e-5)**2]],
)

energies = cal.predict([1500, 1700])
sigmas = cal.uncertainty([1500, 1700])
```

## Radon Activity Output

After the decay fits a weighted average of the Po‑218 and Po‑214 rates is
converted to an instantaneous radon activity.  The result is written to
`summary.json` under `radon_results` together with the corresponding
concentration (per liter) and the total amount of radon contained in the
sample volume.  The file `radon_activity.png` visualises this
activity versus time.  When either `--ambient-file` or
`--ambient-concentration` is supplied an additional plot
`equivalent_air.png` shows the volume of ambient air containing the same
activity.
The Po‑214 activity alone is plotted in `radon_activity_po214.png`. When
ambient concentration data are available, `equivalent_air_po214.png`
shows the equivalent air volume derived from this Po‑214 activity.

If the combined activity of Po‑214 and Po‑218 is negative the pipeline
aborts by default after clamping the result to zero.  Passing
`--allow-negative-activity` preserves the negative value and processing
continues.

### Radon vs Po214 Mode

The configuration key `analysis_isotope` selects how the radon activity is
reported. The default value `radon` combines the Po‑218 and Po‑214 estimates
using inverse-variance weighting. Setting it to `po214` or `po218` uses only
the chosen progeny. The command line option `--iso` overrides this setting
for a particular run.

## Efficiency Calculations

`efficiency.py` implements helpers to derive efficiencies from spike,
assay or decay data and combines multiple estimates using the BLUE
method.  Each entry may be a single dictionary or a list of dictionaries
which will be combined.  When the configuration file provides an
`efficiency` section with entries such as:

```yaml
"efficiency": {
    "spike": [
        {"counts": 1000, "activity_bq": 50, "live_time_s": 3600, "enabled": true}
    ],
    "assay": [
        {"rate_cps": 0.8, "reference_bq": 2.0}
    ]
}
```
Each spike entry may include an `enabled` flag (defaulting to `true`) to
control whether the spike information contributes to the combined
efficiency. `activity_bq` is the spike activity expressed in decays per
second (Bq).

`analyze.py` stores the calculated values and their BLUE combination in
`summary.json` under the `efficiency` key.

The helper `blue_combine.py` exposes a small wrapper so the combination
can be used independently via ``from blue_combine import BLUE``.

The option `--efficiency-json PATH` may be supplied on the command line to
load the efficiency section from a separate file instead of embedding it
directly in the main configuration.  Similarly `--systematics-json PATH`
overrides the `systematics` section.


## Running Tests

Install the required packages from `requirements.txt` before running the tests.
You can do this directly or via the provided helper script:
```bash
pip install -r requirements.txt   # or: bash scripts/setup_tests.sh
pytest -v
```

## Local Test Setup

When developing locally, run the setup script and then execute `pytest`:

```bash
scripts/setup_tests.sh
pytest -v
```

### Verifying Helper Removal

To ensure the old `_seconds` helper is no longer used, search the codebase for
the exact helper name instead of the generic `total_seconds()` call:

```bash
grep -R "baseline\._seconds(" -n
# or
grep -R "\<_seconds(" -n
```

These patterns catch leftover calls without flagging legitimate
`datetime.timedelta.total_seconds()` usage.


## Hierarchical Analysis

Use `hierarchical.py` to perform Bayesian hierarchical inference across multiple runs. The function `fit_hierarchical_runs` pools measurements of the half-life and calibration constants. It returns posterior means, standard deviations and 95% credible intervals for the global parameters. Running `analyze.py` with `--hierarchical-summary result.json` collects the half-life and calibration outputs from all `summary.json` files under the chosen output directory and writes the combined fit to `result.json`.

`fit_hierarchical_runs` requires the `pymc` package for sampling. Install it
along with the other dependencies:

```bash
pip install -r requirements.txt
```

Example usage:

```python
from hierarchical import fit_hierarchical_runs

run_results = [
    {"half_life": 160.5, "dhalf_life": 1.2, "slope_MeV_per_ch": 0.001, "dslope": 0.0005},
    {"half_life": 162.1, "dhalf_life": 1.0, "slope_MeV_per_ch": 0.0011, "dslope": 0.0004},
]

summary = fit_hierarchical_runs(run_results)
print(summary)
```
<|MERGE_RESOLUTION|>--- conflicted
+++ resolved
@@ -179,55 +179,43 @@
 causes calibration to fail when any Po‑210, Po‑218 or Po‑214 centroid
 deviates by more than this amount.
 
-<<<<<<< HEAD
-`slope_MeV_per_ch` sets the linear calibration slope.  When provided and
-`float_slope` remains `false` (the default), the two‑point fit is disabled and
-the calibration line is fixed; only the Po‑214 peak is used to determine the
-intercept unless `intercept_MeV` is also supplied.  Set `float_slope` to
-`true` to treat the slope as a starting scale—the two‑point fit will then
-refine the slope using the data. Alternatively `intercept_MeV` may be supplied
-along with the slope to bypass searching for the Po‑214 peak entirely.  The
-command-line option `--calibration-slope` overrides this value from the CLI.
-
-Example snippet to provide an initial slope while still fitting the peaks:
-
-```yaml
+sigma_E_init — optional initial guess for the peak energy resolution (MeV).
+When present it is converted to an ADC width with the fixed calibration slope
+and used only as the starting σ for the Po‑214 peak fit; it never replaces the
+fitted σ_E that is written to summary.json.
+
 calibration:
-  slope_MeV_per_ch: 0.0043
-  float_slope: true
-```
-
-This begins the fit near 0.0043 MeV/channel but allows the data to adjust the
-final slope.
-=======
-`sigma_E_init` optionally supplies an initial guess for the peak energy
-resolution in MeV. When provided it is converted to an ADC width using the
-calibration slope and used as the starting point for the peak fits. This
-value takes precedence over the ADC-based `init_sigma_adc`.
-
-Per-isotope width thresholds may also be specified via `peak_widths` to
-override the global `peak_width` used during calibration. For example:
-
-```yaml
-"calibration": {
-    "peak_width": 5,
-    "peak_widths": {
-        "Po210": 5,
-        "Po218": 5,
-        "Po214": 6
-    }
-}
-```
-Any isotope omitted from `peak_widths` falls back to the global setting.
-
-`slope_MeV_per_ch` fixes the linear calibration slope. When provided only the
-Po‑214 peak is used to determine the intercept so the two‑point fit is skipped.
-Set `float_slope` to `true` to treat the slope as a prior instead of fixing it;
-the two‑point fit will refine the slope using the data. Alternatively
-`intercept_MeV` may be supplied along with the slope to bypass searching for
-the Po‑214 peak entirely.
-The command-line option `--calibration-slope` overrides this value from the CLI.
->>>>>>> 148ac0a0
+  sigma_E_init: 0.015        # one value for all isotopes, in MeV
+  # or, per isotope:
+  sigma_E_init:
+    Po214: 0.012
+    Po218: 0.014
+
+peak_widths — per‑isotope minimum widths (ADC channels) used when searching
+for peaks.  Isotopes not listed fall back to the global peak_width.
+
+calibration:
+  peak_width: 5              # global default
+  peak_widths:
+    Po214: 6                 # override for Po‑214 only
+
+slope_MeV_per_ch — fixes the linear calibration slope.
+
+• If float_slope is false (default) the slope is locked; only the Po‑214
+peak is fitted and its centroid gives the intercept.
+• If float_slope is true the value acts as a starting guess; a two‑point
+fit (Po‑210 & Po‑214) refines both slope and intercept.
+• You may also supply intercept_MeV together with the slope to bypass the
+Po‑214 search entirely.
+
+calibration:
+  slope_MeV_per_ch: 0.00430
+  float_slope: true          # let the data refine it
+  # intercept_MeV: -0.12     # uncomment to skip Po‑214 search
+
+CLI override: --calibration-slope VALUE always supersedes
+calibration.slope_MeV_per_ch.
+
 
 `noise_cutoff` defines a pedestal noise threshold in ADC.  Events with raw
 ADC values at or below this threshold are removed before any fits.  The
