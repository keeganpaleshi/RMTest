# Radon Monitor Analysis Pipeline

This repository provides a complete pipeline to analyze electrostatic radon monitor data.

**Note:** All time quantities are expressed in seconds and all energies are given in MeV throughout the documentation and code. Input timestamps are converted with `to_utc_datetime` which accepts ISO‑8601 strings (with or without timezone), numeric epoch seconds and `datetime` objects and returns a timezone‑aware `datetime` in UTC. The function is available from `utils.py` and is used throughout the command-line interface so both ISO‑8601 strings and Unix seconds work interchangeably. A global `--timezone` option controls which zone naïve times are interpreted in (default: `UTC`). Event timestamps remain timezone‑aware objects inside the pipeline; epoch seconds are produced only for numeric computations such as histogramming or fits.

## Structure

- `analyze.py`: Main entry point to run the full analysis.
- `config.yaml`: YAML configuration file containing thresholds and options used by default.
- `io_utils.py`: Functions to load raw data and write outputs.
- `calibration.py`: Peak-finding and energy calibration routines.
- `fitting.py`: Unbinned likelihood fit for Po-214 (and optional Po-218).
- `efficiency.py`: Efficiency calculations and BLUE combination helpers.
- `systematics.py`: Scan for systematic uncertainties (optional).
- `plot_utils.py`: Plotting routines for spectrum and time-series.

- `utils.py`: Miscellaneous utilities providing JSON helpers, count-rate
  conversions, and `parse_datetime`. Time conversion functions such as
  `parse_timestamp` and `to_epoch_seconds` reside in `utils.time_utils`.

- `tests/`: `pytest` unit tests for calibration, fitting, and I/O.

## Installation

This project requires **Python 3.11** or newer.

```bash
pip install -r requirements.txt
```

Verify your NumPy and SciPy versions if desired:

```python
import RMTest
RMTest.check_versions()
```

## Usage

```bash
python analyze.py [--config config.yaml] --input merged_data.csv \
    [--output_dir results] [--job-id MYRUN] [--overwrite] \
    [--efficiency-json eff.json] [--systematics-json syst.json] \
    [--spike-count N --spike-count-err S --spike-activity BQ --spike-duration SEC] \
    [--no-spike] [--slope RATE] \
    [--noise-cutoff N] [--calibration-slope M] \
    [--analysis-start-time ISO --analysis-end-time ISO --spike-end-time ISO] \
    [--background-model {linear,loglin_unit}] [--likelihood {current,extended}] \
    [--spike-period START END] [--run-period START END] \
    [--radon-interval START END] \
    [--hl-po214 SEC] [--hl-po218 SEC] \
    [--settle-s SEC] [--debug] [--seed SEED] \
    [--ambient-file amb.txt (time conc)] [--ambient-concentration 0.1] \
    [--burst-mode rate] \
    [--plot-time-binning-mode fixed --plot-time-bin-width 3600] [--dump-time-series-json] \
    [--timezone UTC|EST|PST] \
    [--hierarchical-summary OUT.json]
```

### Opt-in background & extended likelihood

These analysis modes are experimental and opt-in. Defaults remain the legacy linear background and the current unextended likelihood.

CLI example:

```bash
python analyze.py --input merged_data.csv --background-model loglin_unit --likelihood extended
```

Minimal `config.yaml` snippet:

```yaml
analysis:
  background_model: loglin_unit
  likelihood: extended
```

See [docs/analysis-modes.md](docs/analysis-modes.md) for brief rationale and definitions.

### Radon vs. progeny mode
`--iso radon` (default) combines Po-218 & Po-214 counts via BLUE to yield the parent Rn-222 activity.
`--iso po218` or `--iso po214` fits an individual progeny chain only (useful for diagnostics).


The script exits with an error message if filtering removes all events at any stage
(noise cut, burst filter, time-window selection or baseline subtraction).

## Event Filtering

Noise removal, burst suppression, time-window trimming and baseline
subtraction are performed directly by `analyze.py`. Configure them in
`config.yaml` or override the values via command-line options:

- `calibration.noise_cutoff` / `--noise-cutoff` for the pedestal cut
- `calibration.slope_MeV_per_ch` / `--calibration-slope` to fix the ADC→MeV conversion
- `calibration.float_slope` / `--float-slope` to treat a provided slope as an initial guess
- `burst_filter.burst_mode` / `--burst-mode` for burst vetoing
- `analysis_*` timestamps and periods to clip or exclude data
- `baseline.range` or `--baseline-range` to enable baseline subtraction

The helper functions in `io_utils` and `baseline_utils` can be used
individually when building custom workflows.

## Input CSV Format

The input file must be a comma-separated table with these columns:

- `fUniqueID` – unique event number
- `fBits` – status bits or flags
- `timestamp` – event timestamp in seconds
  (either numeric Unix seconds or an ISO‑8601 string; parsed directly to
  timezone-aware ``pandas.Timestamp`` values via `time_utils.parse_timestamp`)
- `adc` – raw ADC value
- `fchannel` – acquisition channel

Columns beyond these are ignored. See `example_input.csv` for a
sample layout which also includes typical auxiliary fields such as
`baseline_adc`, `spike_flag`, `valid`, `temperature`, `run_id`,
`pressure` and `humidity`.

When your CSV uses different header names you can specify them under
the `columns` section of the configuration.  Provide a mapping from the
canonical names (`timestamp`, `adc`, etc.) to the actual column names in
the file:

```yaml
"columns": {
    "timestamp": "ftimestamps",
    "adc": "fadc_channels"
}
```

## Output

The analysis writes results to `<output_dir>/<timestamp>/` by default. When `--job-id` is given the folder `<output_dir>/<job-id>/` is used instead. If `--output_dir` is omitted it defaults to `results`. If the folder already exists run with `--overwrite` to replace it. The directory includes:

- `summary.json` – calibration and fit summary with run diagnostics.
- `config_used.json` – copy of the configuration used.
  Any timestamps overridden on the command line are written
  back to this file as ISO timestamps.
- `spectrum.png` – spectrum plot with fitted peaks.
- `time_series_Po214.png` and `time_series_Po218.png` – decay time-series plots.
- `time_series_Po210.png` when `window_po210` is set.
- Optional `*_ts.json` files containing binned time series when enabled.
- `efficiency.png` – bar chart of individual efficiencies and the BLUE result.
- `eff_cov.png` – heatmap of the efficiency covariance matrix.
- `radon_activity.png` – extrapolated radon concentration (Bq/L) over time.
- `total_radon.png` – total radon present in the sampled air after scaling the
  fitted activity by the combined counting volume `(monitor + sample)` (Bq).
 - `equivalent_air.png` – equivalent air volume plot when `--ambient-file` or
   `--ambient-concentration` is provided.

The `time_fit` routine still fits only Po‑214 and Po‑218.
When `window_po210` is provided the Po‑210 events are extracted and a
time‑series histogram is produced without a decay fit. The `hl_po210`
value controls only the model curve drawn in this plot.

The time‐series model multiplies the decay rate by the detection efficiency
internally.  Therefore the fitted `E_Po214` and `E_Po218` values correspond to
the physical decay rates in Bq (decays/s) before any detector volume correction.
Do **not** divide these results by the efficiency again.  To obtain the
concentration simply convert the fitted rate to Bq/m³ using `utils.cps_to_bq`.
For example:

```python
from utils import cps_to_bq
activity_bq_m3 = cps_to_bq(fit_result["E_Po214"], volume_liters=10.0)
from utils.time_utils import parse_timestamp
t0 = parse_timestamp("2023-07-31T00:00:00Z")
```

When using ``compute_radon_activity`` you should pass the fitted rates
directly. They already represent activities in Bq and no additional
division by the detection efficiency is required.

The time-series fit checks whether the covariance matrix returned by
Minuit is positive definite.  If not, a tiny diagonal jitter is added
before repeating the check.  When even the jittered matrix fails this
test the result still contains the fitted values but ``fit_valid`` is set
to ``False``.  Passing ``strict=True`` (or ``--strict-covariance`` on the
command line) instead raises a ``RuntimeError`` as soon as the matrix is
found to be non-positive definite.

### Invalid fits

When ``fit_valid`` is ``false`` the plotting routines omit fit overlays
and results are reported without extrapolating beyond the data.

## Configuration

The parser is case sensitive, so all keys in ``config.yaml`` should be lowercase. Mixed-case names from older files remain supported for backward compatibility but are deprecated. If ``--config`` is not supplied, ``analyze.py`` automatically looks for a single ``config.yaml`` in the same directory as the script; additional configuration files are not supported.

Key toggles in ``config.yaml`` include:

- ``spectral_fit.do_spectral_fit`` – enable or disable spectral fitting
- ``time_fit.do_time_fit`` – run time-series fits
- ``systematics.enable`` – evaluate systematic uncertainties
- ``plotting.plot_save_formats`` – image formats to write
- ``burst_filter.burst_mode`` – method for burst rejection

`nominal_adc` under the `calibration` section sets the expected raw ADC
centroids for Po‑210, Po‑218 and Po‑214 when using automatic calibration.
If omitted, defaults of `{"Po210": 1250, "Po218": 1400, "Po214": 1800}`
are used.

`sanity_tolerance_mev` in the same section specifies how close the fitted
peak energies must be to their known values.  The default of `0.5` MeV
causes calibration to fail when any Po‑210, Po‑218 or Po‑214 centroid
deviates by more than this amount.


sigma_E_init — optional initial guess for the peak energy resolution (MeV).
When present it is converted to an ADC width with the fixed calibration slope
and used only as the starting σ for the Po‑214 peak fit; it never replaces the
fitted σ_E that is written to summary.json.

calibration:
  sigma_E_init: 0.015        # one value for all isotopes, in MeV
  # or, per isotope:
  sigma_E_init:
    Po214: 0.012
    Po218: 0.014

peak_widths — per‑isotope minimum widths (ADC channels) used when searching
for peaks.  Isotopes not listed fall back to the global peak_width.

calibration:
  peak_width: 5              # global default
  peak_widths:
    Po214: 6                 # override for Po‑214 only

slope_MeV_per_ch — fixes the linear calibration slope.

• If float_slope is false (default) the slope is locked; only the Po‑214
peak is fitted and its centroid gives the intercept.
• If float_slope is true the value acts as a starting guess; a two‑point
fit (Po‑210 & Po‑214) refines both slope and intercept.
• You may also supply intercept_MeV together with the slope to bypass the
Po‑214 search entirely.

calibration:
  slope_MeV_per_ch: 0.00430
  float_slope: true          # let the data refine it
  # intercept_MeV: -0.12     # uncomment to skip Po‑214 search

CLI override: --calibration-slope VALUE always supersedes
calibration.slope_MeV_per_ch.


Per-isotope width thresholds may also be specified via `peak_widths` to
override the global `peak_width` used during calibration. For example:

```yaml
calibration:
    peak_width: 5
    peak_widths:
        Po210: 5
        Po218: 5
        Po214: 6
```
Any isotope omitted from `peak_widths` falls back to the global setting.

`slope_MeV_per_ch` fixes the linear calibration slope:

- When provided, only the Po‑214 peak is used to determine the intercept, so the
  two‑point fit is skipped.
- Set `float_slope` to `true` to treat the slope as a prior instead of fixing
  it; the two‑point fit will refine the slope using the data.
- Provide `intercept_MeV` along with the slope to bypass searching for the
  Po‑214 peak entirely.
- The command-line option `--calibration-slope` overrides this value from the
  CLI.


`noise_cutoff` defines a pedestal noise threshold in ADC.  Events with raw
ADC values at or below this threshold are removed before any fits.  The
default is `400`.  Set it to `null` to skip the cut entirely.  The
`analyze.py` pipeline applies this filter right after loading the event
CSV.

The command-line option `--noise-cutoff` overrides this value when
provided. When you supply the option, its argument entirely replaces the
value from the configuration file.

Example snippet:

```yaml
calibration:
  noise_cutoff: 400
```

To disable the cut:

```yaml
calibration:
  noise_cutoff: null
```

`slope_MeV_per_ch` may also be specified under `calibration` to fix the
ADC->MeV conversion. When this slope is given the two-point fit is skipped
and the provided value is used directly. If `intercept_MeV` is also
supplied the calibration is fully fixed and Po‑214 is no longer searched.
Set either value to `null` to retain the automatic calibration.

When the cut is applied the analysis logs how many events were removed. This
count also appears in `summary.json` under `noise_cut.removed_events`.

`analysis_start_time` in the optional `analysis` section sets the global
time origin for decay fitting and time-series plots.  Provide an
ISO‑8601 string such as `"2023-07-31T00:00:00Z"` or the corresponding
numeric Unix seconds.  When omitted the first event timestamp is used.


All other time-related fields (`analysis_end_time`, `spike_start_time`,
`spike_end_time`, `spike_periods`, `run_periods`, `radon_interval` and
`baseline.range`) likewise accept absolute timestamps in ISO 8601
format or numeric seconds.  All of these values are parsed with
`time_utils.parse_timestamp` so the same formats apply everywhere.

`analysis_end_time` may be specified to stop processing after the given
timestamp.  `spike_start_time` discards all events after its value,
while `spike_end_time` discards all events before its value.  When both
are provided events between them are removed. `spike_periods` holds a
list of `[start, end]` pairs where events are excluded entirely.  All of
these accept either ISO‑8601 strings or numeric seconds and can also be
set with the corresponding CLI options.
`run_periods` specifies the intervals of valid data to keep after spike
filtering.  Events falling outside all provided periods are discarded.
`radon_interval` sets two timestamps used to compute the change in radon
activity between them.

`ambient_concentration` may also be specified here to record the ambient
radon concentration in Bq/L used for the equivalent air plot.  The
command-line option `--ambient-concentration` overrides this value.  The
default configuration sets this key to `null`.  The template
`config.yaml` therefore includes
```yaml
"ambient_concentration": null
```
under the `analysis` section.

Example snippet:

```yaml
"analysis": {
    "analysis_start_time": "2023-07-31T00:00:00Z",
    "analysis_end_time": "2024-02-01T06:00:00Z",
    "spike_start_time": null,
    "spike_end_time": "2023-07-31T00:10:00Z",
    "spike_periods": [["2023-11-12T00:00:00Z", "2023-11-13T12:00:00Z"]],
    "run_periods": [["2023-09-28T00:00:00Z", "2023-10-28T23:59:59Z"], ["2024-01-05T00:00:00Z", "2024-01-10T23:59:59Z"]],
    "radon_interval": ["2024-01-05T06:00:00Z", "2024-01-06T18:00:00Z"],
    "ambient_concentration": 0.02
}
```

When present the value is also written to `summary.json` under the
`analysis` section:

```yaml
"analysis": {
    "analysis_start_time": "2023-07-31T00:00:00Z",
    "analysis_end_time": "2024-02-01T06:00:00Z",
    "spike_start_time": null,
    "spike_end_time": "2023-07-31T00:10:00Z",
    "spike_periods": [["2023-11-12T00:00:00Z", "2023-11-13T12:00:00Z"]],
    "run_periods": [["2023-09-28T00:00:00Z", "2023-10-28T23:59:59Z"], ["2024-01-05T00:00:00Z", "2024-01-10T23:59:59Z"]],
    "radon_interval": ["2024-01-05T06:00:00Z", "2024-01-06T18:00:00Z"],
    "ambient_concentration": 0.02
}
```

`--ambient-file` may be supplied instead to account for a
time-dependent background.  The option expects a two-column text file
containing absolute timestamps (in seconds) and the corresponding
ambient concentration in Bq/L.  These values are linearly interpolated
to the radon-activity timestamps and override any constant value when
calling `plot_equivalent_air`.

`burst_filter` controls removal of short high-rate clusters.  The
`burst_mode` key selects the default strategy which can be overridden by
the command-line option `--burst-mode`.  `none` disables the filter,
`micro` applies a short sliding-window veto defined by
`micro_window_size_s` and `micro_count_threshold`, `rate` uses the
rolling-median threshold (`burst_window_size_s`, `rolling_median_window`,
`burst_multiplier`) and `both` applies the micro filter followed by the
rate veto.

Example snippet:

```yaml
"burst_filter": {
    "burst_mode": "rate",
    "burst_window_size_s": 60,
    "rolling_median_window": 5,
    "burst_multiplier": 5,
    "micro_window_size_s": 1,
    "micro_count_threshold": 3
}
```

`time_bins_fallback` under the `plotting` section sets the number of histogram
bins to use when the automatic [Freedman–Diaconis rule](https://en.wikipedia.org/wiki/Freedman%E2%80%93Diaconis_rule) fails,
typically due to zero IQR.  The default is `1`.

The CLI options `--plot-time-binning-mode` (deprecated alias
`--time-bin-mode`) and `--plot-time-bin-width` override
`plot_time_binning_mode` and `plot_time_bin_width_s` in the configuration
to control the time-series histogram. Passing `--dump-time-series-json`
(alias `--dump-ts-json`) writes a `*_ts.json` file alongside the plot
containing the binned counts together with per-bin live time and
detection efficiency.

Additional convenience flags include `--spike-count` (with optional
`--spike-count-err`, `--spike-activity` and `--spike-duration`) to override spike
efficiency inputs, `--no-spike` to disable the spike contribution,
`--slope` to apply a linear ADC drift correction, `--analysis-start-time`,
`--analysis-end-time`, `--spike-start-time` and `--spike-end-time` to clip the dataset,
one or more `--spike-period` options to exclude specific time windows, `--settle-s` to skip the
initial settling period in the decay fit, `--seed` to set the random
seed used by the analysis, `--hierarchical-summary PATH` to produce a
Bayesian combination across runs and `--debug` to increase log verbosity.
The half-lives used in the decay fit can also be changed with
`--hl-po214` and `--hl-po218`.

The spectrum can be binned directly in energy by setting
`"spectral_binning_mode": "energy"`.  In this mode the histogram is formed after
applying the run calibration so the fit and the visualisation both use MeV
throughout.  Configure the bin width with `energy_bin_width` (MeV).

When the spectrum is binned in raw ADC channels (`"spectral_binning_mode": "adc"`),
the bin edges are internally converted to energy using the calibration
`slope_MeV_per_ch` (MeV per channel) and intercept before plotting.  This ensures
`spectrum.png` reflects the calibrated energy scale regardless of binning mode.

Custom `bin_edges` arrays may be supplied when calling the spectral fitting or
plotting routines. The edges can have variable widths but must be strictly
increasing.

The `spectral_fit` section provides priors for the unbinned likelihood
fit.  Important keys include:

- `fd_hist_bins` – number of histogram bins to use when the automatic [Freedman–Diaconis rule](https://en.wikipedia.org/wiki/Freedman%E2%80%93Diaconis_rule) fails.
- `energy_bin_width` – width (MeV) of each histogram bin when `spectral_binning_mode` is `"energy"`.
- `mu_sigma` – uncertainty applied to peak centroids.
- `amp_prior_scale` – scales the width of the peak amplitude priors.
- `bkg_mode` – `"auto"` estimates the linear continuum from the spectrum
  while `"manual"` uses the `b0_prior` / `b1_prior` values.
- `b0_prior` / `b1_prior` – `[mean, sigma]` priors for the linear
  continuum terms.
- `tau_{iso}_prior_mean` and `tau_{iso}_prior_sigma` – mean and
  uncertainty for the exponential tail constant of each isotope when
  `use_emg` enables that tail.  Use a strictly positive prior mean (e.g.
  ``0.005``) to prevent numerical overflow when the tail constant
  approaches zero.
- `use_emg` – mapping of isotopes to boolean flags selecting an
  exponentially modified Gaussian tail.  If omitted Po‑210 defaults to
  `true` while Po‑218 and Po‑214 default to `false`.
- `mu_bounds` – optional lower/upper limits for each peak centroid.
  Set for example `{"Po218": [5.9, 6.2]}` to keep the Po‑218 fit from
<<<<<<< HEAD
  drifting into the Po‑210 region.  Centroid guesses found during peak
  search are clamped to this range before the fit starts.
- `mu_bounds_units` – interpret the numbers supplied in `mu_bounds` as
  either `"mev"` (default) or raw `"adc"` channels.  Bounds expressed
  in ADC are converted to MeV with the current calibration before the
  spectral fitter runs so that physical parameters (notably the peak
  amplitudes) remain unconstrained by unit mismatches.
=======
  drifting into the Po‑210 region.  Values are always specified in MeV.
  Centroid guesses found during peak search are clamped to this range before
  the fit starts.
>>>>>>> 69ed9ae6
- `sigma_E_prior_source` – one-sigma width of the prior on the common
  energy resolution parameter. When omitted the uncertainty from the
  calibration step is used.

- `expected_peaks` – approximate ADC centroids used to locate the
  Po‑210, Po‑218 and Po‑214 peaks before fitting. The default is
  `{"Po210": 1250, "Po218": 1400, "Po214": 1800}`.
- `peak_search_method` – algorithm used for the initial centroid search.
  `"prominence"` applies `find_peaks` with the `peak_search_prominence` and
  `peak_search_width_adc` thresholds. `"cwt"` uses
  `find_peaks_cwt` with widths from `peak_search_cwt_widths`.
- `peak_search_cwt_widths` – list of widths for wavelet peak detection
  when `peak_search_method` is `"cwt"`.
- `unbinned_likelihood` – when `true` use an extended unbinned likelihood
  instead of the default χ² fit to histogrammed data.
- `emg_left` evaluations are wrapped in `np.errstate` and passed through
  `np.nan_to_num` for stability so that NaN or infinite values never
  reach `curve_fit`.

Example snippet:

```yaml
"spectral_fit": {
    "bkg_mode": "manual",
    "b0_prior": [0.0, 1.0],
    "b1_prior": [0.0, 1.0],
    "mu_sigma": 0.05,
    "amp_prior_scale": 1.0,
    "unbinned_likelihood": false
}
```

`dump_time_series_json` under `plotting` saves a `*_ts.json` file
containing the binned time-series data when set to `true`.


`adc_drift_rate` under `systematics` applies a linear time-dependent
shift to the raw ADC values before calibration.  The value is in ADC
counts per second and defaults to `0.0` (no correction).  When the rate
is non-zero `analyze.py` applies the shift using
`apply_linear_adc_shift` and stores the value in `summary.json` under
`adc_drift_rate`.  More complex drift corrections can be configured via
`adc_drift_mode` and `adc_drift_params`.  Supported modes are
`"linear"`, `"quadratic"` and `"piecewise"`; the last two require
additional parameters as documented in `systematics.apply_linear_adc_shift`.

`sigma_E_frac`, `tail_fraction` and `energy_shift_keV` provide the
magnitude of systematic shifts applied during the scan.  The first two
are interpreted fractionally relative to the current parameter values,
while `energy_shift_keV` is an absolute shift supplied in keV.
Values with this suffix are automatically converted to MeV.
Each entry is optional and only affects the scan when present.

`plot_time_style` chooses how the histogram is drawn in the time-series
plot.  Use `"steps"` (default) for a stepped histogram or `"lines"` to
connect bin centers with straight lines.  The line style is useful when
overlaying multiple isotopes so one does not obscure the other.

`overlay_isotopes` under `plotting` keeps both isotope windows intact
when invoking `plot_time_series`.  When set to `true` the analysis does
not clear the other window, allowing Po‑214 and Po‑218 to be plotted
together on a single overlay.
Specifying `window_po210` (and optional `eff_po210`) adds a Po‑210
histogram to the time-series plots. The model curve appears only when
fit results for Po‑210 are available.

`palette` under `plotting` selects the color scheme used for all plots.
Available options are `"default"`, `"colorblind"` and `"grayscale"`.
The command line option `--palette NAME` overrides the configuration.


`plot_time_normalise_rate` controls how the y-axis is scaled in the
time-series plot.  With the default `true` the histogram is normalised to
counts per second.  Set it to `false` to show the raw counts per bin.

Example snippet:

```yaml
"plotting": {
    "plot_time_normalise_rate": false
}
```

`plot_time_series` can also display uncertainty bands around the model
curves.  Pass arrays of propagated errors via the optional
`model_errors` argument.  When running `analyze.py` these arrays are
derived from the fitted parameters (`corrected_sigma`) so shaded +/-1 sigma
regions appear alongside the dashed model lines.

`plot_time_series` takes its half-life values from the `time_fit` section.
Specify custom values using the keys `hl_po214`, `hl_po218` and `hl_po210`.
When these keys are omitted or set to ``null`` the values fall back to the
physical half-lives of 1.64×10⁻⁴ s, 186 s and 1.1956×10⁷ s respectively.
These custom half-lives control the
decay model drawn over the time-series histogram.
The same values are used in the `time_fit` routine itself, so changing
`hl_po214` or `hl_po218` affects both the unbinned fit and the overlay in
`plot_time_series`. For monitoring that spans multiple days you may set
them to the radon half-life (~3.8 days) to match the slowly varying
radon activity.

`sig_n0_po214` and `sig_n0_po218` set the uncertainty on the prior for the
initial activity `N0` when no baseline range is provided.  Without a baseline,
the fit applies a Gaussian prior `(0, sig_n0_{iso.lower()})` so `N0` may vary
rather than being fixed to zero.  Use the lower-case `sig_n0_{iso}` keys; the
legacy `sig_N0_{iso}` form is still accepted for backward compatibility.  The default width is `1.0` if not
specified in the configuration.


`settling_time_s` was removed from the `time_fit` section and is no
longer needed. The CLI option `--settle-s` may be used instead to
discard the first seconds of data before the decay fit.

### Fitting Long Time Scales

When the data covers months or more, the short half-lives of Po‑218 and
Po‑214 no longer matter.  You may set `hl_po214` and `hl_po218` to the
radon half-life (330350.4 s ≈3.8 days) so the fit tracks the slowly varying
radon concentration.

Example snippet:

```yaml
"time_fit": {
    "hl_po214": 328320,
    "hl_po218": 328320,
    "hl_po210": 11923200,
    "sig_n0_po214": 1.0,
    "sig_n0_po218": 1.0
}
```

These half-life values may also be set on the command line with
`--hl-po214` and `--hl-po218`.

### Baseline Runs

A baseline run measures the radon background with an empty monitor before
an assay. Configuration must define these keys under `baseline`:

- `baseline.range` – list of two ISO‑8601 timestamps selecting the baseline interval.
- `monitor_volume_l` – internal volume of the radon monitor in liters.
- `sample_volume_l` – volume of the assay sample in liters.
- `isotopes_to_subtract` – list of isotopes whose baseline rates are
  subtracted from the fitted decay rates. The default is
  `["Po214", "Po218"]`.

Events collected during the baseline period are counted in the selected
isotope windows. The counts for each isotope are converted into a decay
rate in Bq by dividing by the baseline live time and the corresponding
detection efficiency.  Each rate is scaled by the dilution factor
`monitor_volume_l / (monitor_volume_l + sample_volume_l)` before being
subtracted from the fitted radon decay rate of the assay. The multiplicative
scale factors for Po-214, Po-218, Po-210 and electronic noise are stored in
`summary.json` under `baseline.scales`. The command-line
option `--baseline_range` overrides `baseline.range` from the
configuration when provided. When you specify this option the
configuration's interval is ignored in favour of the CLI value.
The `--baseline-mode` option selects the background removal strategy.
Valid modes are `none`, `electronics`, `radon` and `all` (default).

Baseline subtraction for each isotope is handled by
``radon.baseline.subtract_baseline_rate`` which combines the fitted rate
with the raw baseline counts.  Internally it uses
``radon.baseline.subtract_baseline_counts`` so that the propagated uncertainty reflects
the unweighted event statistics of the analysis window. ``baseline_utils``
re-exports these helpers for backward compatibility.


Example snippet:

```yaml
"baseline": {
    "range": ["2023-07-01T00:00:00Z", "2023-07-03T00:00:00Z"],
    "monitor_volume_l": 10.0,
    "sample_volume_l": 5.0,
    "isotopes_to_subtract": ["Po214", "Po218"]
}
```

Command line usage:

```bash
# subtract electronics + radon
python analyze.py --config assay.json --input run.csv --output_dir results \
    --baseline_range 2023-07-01T00:00:00Z 2023-07-03T00:00:00Z \
    --baseline-mode all

# keep self-emanation, remove only electronics
python analyze.py --config assay.json --input run.csv --output_dir results \
    --baseline_range 2023-07-01T00:00:00Z 2023-07-03T00:00:00Z \
    --baseline-mode electronics

# debugging: no subtraction
python analyze.py --config assay.json --input run.csv --output_dir results \
    --baseline_range 2023-07-01T00:00:00Z 2023-07-03T00:00:00Z \
    --baseline-mode none
```

### Long Baseline Example

A dedicated baseline run spanning several weeks can be re-used for
multiple assays. First analyze the baseline period on its own:

```bash
python analyze.py --config examples/long_baseline.yaml --input baseline.csv \
    --output_dir baseline_results --job-id baseline
```

Subsequent assay runs reference the same interval:

```bash
python analyze.py --config assay.yaml --input assay.csv --output_dir results \
    --baseline_range 2023-07-01T00:00:00Z 2023-07-31T23:59:59Z
```

### Baseline Subtraction Details

Baseline subtraction relies on ``radon.baseline.subtract_baseline_counts``.
This helper expects the raw event counts from the analysis window, the
corresponding live time, the number of counts observed during the baseline
interval and its live time, together with the detection efficiency.  The
function validates that the live times and efficiency are positive.  It
scales the baseline counts by the live‑time ratio before subtracting them
and returns the corrected rate and its statistical uncertainty which
includes contributions from both count sets.

`summary.json` records these values under the ``baseline`` key:

- ``analysis_counts`` – unweighted counts for each isotope in the analysis
  window.
- ``rate_Bq`` and ``rate_unc_Bq`` – baseline decay rates and associated
  uncertainties.
- ``dilution_factor`` – scale factor applied before subtracting the
  baseline rates from the fit.
- ``corrected_rate_Bq`` and ``corrected_sigma_Bq`` – baseline-subtracted
  rates from the time-series fit and their uncertainties.

### Baseline Noise Cut

The helper `baseline_noise.estimate_baseline_noise` extracts the electronic
noise level from baseline events. Its optional `pedestal_cut` parameter
omits ADC values at or below the supplied threshold. When a baseline range
is specified, `analyze.py` forwards `calibration.noise_cutoff` as this value.

Example configuration to tighten the cut (set it to `null` to disable):

```yaml
"calibration": {
    "noise_cutoff": 300
}
```

## Utility Conversions

`utils.py` provides simple helpers to convert count rates and search for peak
centroids. Time parsing utilities are available from `utils.time_utils`:

- `cps_to_cpd(rate_cps)` converts counts/s to counts/day.
- `cps_to_bq(rate_cps, volume_liters=None)` returns the activity in Bq, or
  Bq/m^3 when a detector volume is supplied.

- `time_utils.parse_timestamp(value)` converts ISO‑8601 strings, numeric seconds
  or `datetime` objects to a timezone-aware `pandas.Timestamp` in UTC.
- `time_utils.to_epoch_seconds(ts_or_str)` converts these inputs to Unix
  seconds.

- `parse_datetime(value)` converts ISO‑8601 strings, numeric seconds or
  `datetime` objects to a timezone-aware `pandas.Timestamp` in UTC.
- `parse_timestamp(value)` from `utils.time_utils` accepts the same inputs and
  always yields a UTC `pandas.Timestamp`.
- `to_epoch_seconds(ts_or_str)` from `utils.time_utils` converts these inputs to
  Unix seconds.
- `baseline_utils.baseline_period_before_data(end, start)` returns ``True`` if
  the baseline interval ends before the data window begins.  Both inputs may be
  naïve or timezone-aware and are compared in UTC to avoid subtle mismatches.

- `find_adc_bin_peaks(adc_values, expected, window=50, prominence=0.0, width=None, method="prominence")`
  histogramises the raw ADC spectrum, searches for maxima near each expected
  centroid and returns a `{peak: adc_centroid}` mapping in ADC units.  Set
  `method="cwt"` to use wavelet-based peak detection via `find_peaks_cwt`.

You can invoke these from the command line:

```bash
python utils.py 0.5 --to cpd
python utils.py 0.5 --to bq --volume_liters 10
```

## CalibrationResult Usage

`calibration.CalibrationResult` stores the energy calibration
parameters.  Use `predict()` to convert ADC values to MeV and
`uncertainty()` to propagate the 1-sigma error:

```python
from calibration import CalibrationResult

# coeffs are ordered [c, a] for a linear polynomial
cal = CalibrationResult(
    coeffs=[0.0, 0.001],
    cov=[[0.1**2, 0.0], [0.0, (5e-5)**2]],
)

energies = cal.predict([1500, 1700])
sigmas = cal.uncertainty([1500, 1700])
```

## Radon Activity Output

After the decay fits a weighted average of the Po‑218 and Po‑214 rates is
converted to an instantaneous radon activity for the counting cell.  Dividing
by the monitor volume yields the radon concentration (Bq/L) reported in
`summary.json` under `radon_results` alongside the total amount of radon in the
sample volume.  The file `radon_activity.png` visualises this concentration over
time using Bq/L on the vertical axis.  The companion `total_radon.png` plot
uses the same timestamps but reports the total activity contained in the
combined monitor+sample volume.  When either `--ambient-file` or
`--ambient-concentration` is supplied an additional plot
`equivalent_air.png` shows the volume of ambient air containing the same
activity.
The Po‑214 activity alone is plotted in `radon_activity_po214.png`. When
ambient concentration data are available, `equivalent_air_po214.png`
shows the equivalent air volume derived from this Po‑214 activity.

If the combined activity of Po‑214 and Po‑218 is negative the pipeline
aborts by default after clamping the result to zero.  Passing
`--allow-negative-activity` preserves the negative value, including the
derived totals written to `summary.json`, and processing continues with a
warning in the log.

### Radon vs Progeny Mode

The configuration key `analysis_isotope` selects which progeny drives the
radon estimate. The default value `radon` combines the Po‑218 and Po‑214
estimates using inverse-variance weighting. Setting it to `po214` or `po218`
uses only the chosen progeny while still recording the result under the
`radon` entry of `summary.json`. The command line option `--iso` overrides
this setting for a particular run.

## Efficiency Calculations

`efficiency.py` implements helpers to derive efficiencies from spike,
assay or decay data and combines multiple estimates using the BLUE
method.  Each entry may be a single dictionary or a list of dictionaries
which will be combined.  When the configuration file provides an
`efficiency` section with entries such as:

```yaml
"efficiency": {
    "spike": [
        {"counts": 1000, "activity_bq": 50, "live_time_s": 3600, "enabled": true}
    ],
    "assay": [
        {"rate_cps": 0.8, "reference_bq": 2.0}
    ]
}
```
Each spike entry may include an `enabled` flag (defaulting to `true`) to
control whether the spike information contributes to the combined
efficiency. `activity_bq` is the spike activity expressed in decays per
second (Bq).

`analyze.py` stores the calculated values and their BLUE combination in
`summary.json` under the `efficiency` key.

The helper `blue_combine.py` exposes a small wrapper so the combination
can be used independently via ``from blue_combine import BLUE``.

The option `--efficiency-json PATH` may be supplied on the command line to
load the efficiency section from a separate file instead of embedding it
directly in the main configuration.  Similarly `--systematics-json PATH`
overrides the `systematics` section.


## Running Tests

Install the required packages from `requirements.txt` before running the tests.
You can do this directly or via the provided helper script:
```bash
pip install -r requirements.txt   # or: bash scripts/setup_tests.sh
pytest -v
```

## Local Test Setup

When developing locally, run the setup script and then execute `pytest`:

```bash
scripts/setup_tests.sh
pytest -v
```

### Verifying Helper Removal

To ensure the old `_seconds` helper is no longer used, search the codebase for
the exact helper name instead of the generic `total_seconds()` call:

```bash
grep -R "baseline\._seconds(" -n
# or
grep -R "\<_seconds(" -n
```

These patterns catch leftover calls without flagging legitimate
`datetime.timedelta.total_seconds()` usage.


## Hierarchical Analysis

Use `hierarchical.py` to perform Bayesian hierarchical inference across multiple runs. The function `fit_hierarchical_runs` pools measurements of the half-life and calibration constants. It returns posterior means, standard deviations and 95% credible intervals for the global parameters. Running `analyze.py` with `--hierarchical-summary result.json` collects the half-life and calibration outputs from all `summary.json` files under the chosen output directory and writes the combined fit to `result.json`.

`fit_hierarchical_runs` requires the `pymc` package for sampling. Install it
along with the other dependencies:

```bash
pip install -r requirements.txt
```

Example usage:

```python
from hierarchical import fit_hierarchical_runs

run_results = [
    {"half_life": 160.5, "dhalf_life": 1.2, "slope_MeV_per_ch": 0.001, "dslope": 0.0005},
    {"half_life": 162.1, "dhalf_life": 1.0, "slope_MeV_per_ch": 0.0011, "dslope": 0.0004},
]

summary = fit_hierarchical_runs(run_results)
print(summary)
```

## Spectral fit hardening and defaults

The spectral fitting routine now uses a binned Poisson likelihood by default, providing improved numerical stability for large event counts. The legacy unbinned path remains available by setting `spectral_fit.unbinned_likelihood` to `true` in the configuration.
The `summary.json` spectral section reports this via a new `likelihood_path` field.

Example:

```bash
python analyze.py --input path/to/merged_output.csv
```

## Time fit and baseline validation

The time-series fitter now performs two passes: the first pass can hold the background term `B` fixed while fitting the decay curve. Configure with:

```yaml
time_fit:
  fix_background_b_first_pass: true
  background_b_fixed_value: null  # fall back to baseline Po214 rate
plotting:
  plot_time_binning_mode: fixed
  plot_time_bin_width_s: 3600
```

After the initial pass, the fit is repeated with `B` free and the result is kept only if the Akaike Information Criterion improves by at least 0.5.

Baseline windows are validated before analysis. The configuration below will raise a `ValueError` because the baseline starts after the analysis window:

```yaml
baseline:
  range: ["2024-01-02T00:00:00Z", "2024-01-03T00:00:00Z"]
analysis:
  analysis_end_time: "2024-01-01T23:00:00Z"
```

Run as usual:

```bash
python analyze.py --input path/to/merged_output.csv
```

<|MERGE_RESOLUTION|>--- conflicted
+++ resolved
@@ -459,7 +459,7 @@
   `true` while Po‑218 and Po‑214 default to `false`.
 - `mu_bounds` – optional lower/upper limits for each peak centroid.
   Set for example `{"Po218": [5.9, 6.2]}` to keep the Po‑218 fit from
-<<<<<<< HEAD
+
   drifting into the Po‑210 region.  Centroid guesses found during peak
   search are clamped to this range before the fit starts.
 - `mu_bounds_units` – interpret the numbers supplied in `mu_bounds` as
@@ -467,11 +467,7 @@
   in ADC are converted to MeV with the current calibration before the
   spectral fitter runs so that physical parameters (notably the peak
   amplitudes) remain unconstrained by unit mismatches.
-=======
-  drifting into the Po‑210 region.  Values are always specified in MeV.
-  Centroid guesses found during peak search are clamped to this range before
-  the fit starts.
->>>>>>> 69ed9ae6
+
 - `sigma_E_prior_source` – one-sigma width of the prior on the common
   energy resolution parameter. When omitted the uncertainty from the
   calibration step is used.
