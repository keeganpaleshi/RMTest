--- conflicted
+++ resolved
@@ -753,19 +753,11 @@
   months before or after the sample remain valid for this mode.
 
 Set ``allow_negative_baseline`` to ``true`` in the top-level
-<<<<<<< HEAD
 configuration (or pass ``--allow-negative-baseline``) to preserve
 negative baseline-corrected activities exactly as reported by the fit.
 With the default ``false`` setting any negative value is clipped to
 ``0.0`` so downstream steps never see negative activities unless the
 option is enabled explicitly.
-=======
-configuration (or pass ``--allow-negative-baseline``) to allow small
-negative baseline-corrected activities. With the default ``false``
-setting, any negative baseline-subtracted value is clipped to
-``0.0`` Bq. When enabled, the raw fitted value is reported directly
-without applying an additional floor, even if it is slightly negative.
->>>>>>> 68156398
 
 ### Baseline Noise Cut
 
