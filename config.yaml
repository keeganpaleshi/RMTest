--- conflicted
+++ resolved
@@ -85,10 +85,6 @@
   - 0.1
   tau_Po210_prior_mean: 0.025
   tau_Po210_prior_sigma: 0.010
-<<<<<<< HEAD
-=======
-
->>>>>>> 4108ec0f
   tau_Po218_prior_mean: 0.015
   tau_Po218_prior_sigma: 0.007
   tau_Po214_prior_mean: 0.010
