--- conflicted
+++ resolved
@@ -47,7 +47,6 @@
 slope and intercept before plotting.  This ensures `spectrum.png`
 reflects the calibrated energy scale regardless of binning mode.
 
-<<<<<<< HEAD
 The `spectral_fit` section provides priors for the unbinned likelihood
 fit.  Important keys include:
 
@@ -60,7 +59,7 @@
 - `tau_{iso}_prior_mean` and `tau_{iso}_prior_sigma` – mean and
   uncertainty for the exponential tail constant of each isotope when
   `use_emg` enables that tail.
-=======
+
 `dump_time_series_json` under `plotting` saves a `*_ts.json` file
 containing the binned time-series data when set to `true`.
 
@@ -71,7 +70,7 @@
 `plot_time_style` chooses how the histogram is drawn in the time-series
 plot.  Use `"steps"` (default) for a stepped histogram or `"lines"` to
 connect bin centers with straight lines.
->>>>>>> 487b1acf
+
 
 ## Running Tests
 
