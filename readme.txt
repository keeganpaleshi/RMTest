--- conflicted
+++ resolved
@@ -115,12 +115,8 @@
 CSV.
 
 The command-line option `--noise-cutoff` overrides this value when
-<<<<<<< HEAD
 provided. When you supply the option, its argument entirely replaces the
 value from the configuration file.
-=======
-provided, replacing the configuration entry `calibration.noise_cutoff`.
->>>>>>> 1c64dade
 
 Example snippet:
 
@@ -397,14 +393,10 @@
 rate is scaled by the dilution factor
 `monitor_volume_l / (monitor_volume_l + sample_volume_l)` before being
 subtracted from the fitted radon decay rate of the assay. The command-line
-<<<<<<< HEAD
 option `--baseline_range` overrides `baseline.range` from the
 configuration when provided. When you specify this option the
 configuration's interval is ignored in favour of the CLI value.
-=======
-option `--baseline_range START END` replaces the configuration entry
-`baseline.range` when provided.
->>>>>>> 1c64dade
+
 
 Example snippet:
 
