--- conflicted
+++ resolved
@@ -73,13 +73,9 @@
 class FitResult:
     """Container for fit output."""
 
-<<<<<<< HEAD
     params: dict[str, float]
     cov: np.ndarray | None
-=======
-    params: FitParams
-    cov: np.ndarray
->>>>>>> 013a97ad
+
     ndf: int
     param_index: dict[str, int] | None = None
 
