{
    "pipeline": {
        "log_level": "INFO",
        "random_seed": null
    },
    "analysis": {
<<<<<<< HEAD
        "analysis_start_time": null,
        "analysis_end_time": null,
        "spike_end_time": null,
        "ambient_concentration": null
=======
        "ambient_concentration": null,
        "analysis_start_time": null
>>>>>>> a1a092d1
    },
    "baseline": {
        "range": null,
        "monitor_volume_l": 605.0,
        "sample_volume_l": 0.0
    },
    "burst_filter": {
        "burst_mode": "rate",
        "burst_window_size_s": 60,
        "rolling_median_window": 5,
        "burst_multiplier": 5,
        "micro_window_size_s": 1,
        "micro_count_threshold": 3
    },
    "calibration": {
        "method": "auto",
        "noise_cutoff": 300,
        "hist_bins": 2000,
        "peak_search_radius": 200,
        "peak_prominence": 10,
        "peak_width": 3,
        "nominal_adc": {"Po210": 1250, "Po218": 1400, "Po214": 1800},
        "fit_window_adc": 50,
        "use_emg": false,
        "init_sigma_adc": 10.0,
        "init_tau_adc": 1.0,
        "sanity_tolerance_mev": 0.5,
        "known_energies": {"Po210": 5.304, "Po218": 6.002, "Po214": 7.687}
    },
    "spectral_fit": {
        "do_spectral_fit": true,
        "spectral_binning_mode": "adc",
        "adc_bin_width": 1,
        "fd_hist_bins": 400,
        "mu_sigma": 0.05,
        "amp_prior_scale": 1.0,
        "b0_prior": [0.0, 1.0],
        "b1_prior": [0.0, 1.0],
        "tau_Po210_prior_mean": 0.0,
        "tau_Po210_prior_sigma": 0.0,
        "tau_Po218_prior_mean": 0.0,
        "tau_Po218_prior_sigma": 0.0,
        "tau_Po214_prior_mean": 0.0,
        "tau_Po214_prior_sigma": 0.0,
        "spectral_peak_tolerance_mev": 0.3,
        "use_emg": {
            "Po210": false,
            "Po218": true,
            "Po214": true
        },
        "float_sigma_E": true,
        "sigma_E_prior_source": 0.15,
        "peak_search_prominence": 50,
        "peak_search_width_adc": 5,
        "use_plot_bins_for_fit": false,
        "expected_peaks": {"Po210": 1250, "Po218": 1400, "Po214": 1800},
        "mu_bounds": {
            "Po210": null,
            "Po218": null,
            "Po214": null
        }
    },
    "time_fit": {
        "do_time_fit": true,
        "window_Po214": [7.4, 7.9],
        "window_Po218": [5.8, 6.3],
        "eff_Po214": [0.40, 0.0],
        "eff_Po218": [0.20, 0.0],
        "hl_Po214": [328320, 0.0],
        "hl_Po218": [328320, 0.0],
        "bkg_Po214": [0.0, 0.0],
        "bkg_Po218": [0.0, 0.0],
        "sig_N0_Po214": 1.0,
        "sig_N0_Po218": 1.0,
        "background_guess": 0.0,
        "n0_guess_fraction": 0.1,
        "flags": {
            "fix_background_b": false,
            "fix_N0_Po218": false
        }
    },
    "systematics": {
        "enable": false,
        "sigma_shifts": {
            "calibration_a_shift_pct": 0.05,
            "calibration_c_shift_abs": 0.05,
            "efficiency_Po214_shift_pct": 0.10,
            "efficiency_Po218_shift_pct": 0.10
        },
        "scan_keys": [],
        "adc_drift_rate": 0.0
    },
    "plotting": {
        "plot_spectrum_binsize_adc": 1,
        "plot_time_binning_mode": "auto",
        "plot_time_bin_width_s": 3600,
        "time_bins_fallback": 1,
        "plot_save_formats": ["png", "pdf"],
        "dump_time_series_json": false,
        "plot_time_style": "lines",
        "overlay_isotopes": false
    }
}<|MERGE_RESOLUTION|>--- conflicted
+++ resolved
@@ -4,15 +4,12 @@
         "random_seed": null
     },
     "analysis": {
-<<<<<<< HEAD
+
         "analysis_start_time": null,
         "analysis_end_time": null,
         "spike_end_time": null,
         "ambient_concentration": null
-=======
-        "ambient_concentration": null,
-        "analysis_start_time": null
->>>>>>> a1a092d1
+
     },
     "baseline": {
         "range": null,
