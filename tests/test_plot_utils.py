--- conflicted
+++ resolved
@@ -256,7 +256,7 @@
     assert out_png.exists()
 
 
-<<<<<<< HEAD
+
 def test_plot_radon_activity_time_variation(tmp_path, monkeypatch):
     times = np.array([0.0, 1.0, 2.0, 3.0])
 
@@ -278,7 +278,7 @@
 
     assert "y" in captured
     assert not np.allclose(captured["y"], captured["y"][0])
-=======
+
 def test_plot_radon_activity_small_array(tmp_path):
     times = np.array([0.0, 0.2, 0.4])
     activity = np.array([1.0, 1.1, 1.2])
@@ -303,4 +303,3 @@
     plot_equivalent_air(times, volumes, errors, 2.5, str(out_png))
 
     assert out_png.exists()
->>>>>>> 4278a6cc
