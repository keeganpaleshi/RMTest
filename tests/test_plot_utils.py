--- conflicted
+++ resolved
@@ -218,7 +218,7 @@
     assert out_png.exists()
 
 
-<<<<<<< HEAD
+
 def test_plot_radon_activity_array(tmp_path):
     times = np.array([0.0, 0.5, 1.0])
     activity = np.array([0.5, 1.0, 1.5])
@@ -241,7 +241,7 @@
     from plot_utils import plot_equivalent_air
 
     plot_equivalent_air(times, volumes, errors, 5.0, str(out_png))
-=======
+
 def test_plot_equivalent_air_no_conc(tmp_path):
     times = [0.0, 1.0, 2.0]
     volumes = [1.0, 2.0, 3.0]
@@ -251,6 +251,6 @@
     from plot_utils import plot_equivalent_air
 
     plot_equivalent_air(times, volumes, errors, None, str(out_png))
->>>>>>> 7055e7d8
-
-    assert out_png.exists()
+
+
+    assert out_png.exists()
