import numpy as np
import sys
from pathlib import Path

sys.path.insert(0, str(Path(__file__).resolve().parents[1]))
from plot_utils import plot_time_series, plot_spectrum


def basic_config():
    return {
        "window_Po214": [7.5, 8.0],
        "eff_Po214": [1.0],
        "window_Po218": None,
        "time_bin_mode": "fixed",
        "time_bin_s": 1.0,
        "dump_time_series_json": False,
    }


def test_plot_time_series_fallback(tmp_path):
    times = np.array([1001.0, 1002.0, 1003.0])
    energies = np.array([7.7, 7.8, 7.6])
    out_png = tmp_path / "ts.png"
    plot_time_series(
        times,
        energies,
        {"E": 0.1, "B": 0.0, "N0": 0.0},
        1000.0,
        1005.0,
        basic_config(),
        str(out_png),
    )
    assert out_png.exists()


def test_plot_time_series_none_fit_results(tmp_path):
    times = np.array([1001.0, 1002.0])
    energies = np.array([7.6, 7.8])
    out_png = tmp_path / "ts2.png"
    plot_time_series(
        times,
        energies,
        None,
        1000.0,
        1005.0,
        basic_config(),
        str(out_png),
    )
    assert out_png.exists()


def test_plot_time_series_auto_fd(tmp_path):
    # 100 uniform events over 5 seconds
    times = 1000.0 + np.linspace(0, 5, 100)
    energies = np.full(100, 7.7)
    cfg = basic_config()
    cfg.update({
        "plot_time_binning_mode": "AUTO",
        "dump_time_series_json": True,
    })
    out_png = tmp_path / "ts_auto.png"
    plot_time_series(times, energies, None, 1000.0, 1005.0, cfg, str(out_png))
    js = out_png.with_name("ts_auto_ts.json")
    assert out_png.exists() and js.exists()

    import json
    with open(js) as f:
        data = json.load(f)

    centers = data["centers_s"]
    arr = times - 1000.0
    q25, q75 = np.percentile(arr[(arr >= 0) & (arr <= 5)], [25, 75])
    iqr = q75 - q25
    if iqr <= 0:
        expected = 1
    else:
        bw = 2 * iqr / (len(arr) ** (1.0 / 3.0))
        expected = max(1, int(np.ceil((arr.max() - arr.min()) / bw)))

    assert len(centers) == expected


def test_plot_spectrum_save_formats(tmp_path):
    energies = np.linspace(0, 10, 50)
    cfg = {"plot_save_formats": ["png", "pdf"], "plot_spectrum_binsize_adc": 1}
    out_png = tmp_path / "spec.png"
    plot_spectrum(energies, config=cfg, out_png=str(out_png))
    assert out_png.exists()
    assert out_png.with_suffix('.pdf').exists()


def test_plot_time_series_custom_half_life(tmp_path, monkeypatch):
    times = np.array([1000.1, 1000.2, 1001.1, 1001.8])
    energies = np.array([7.6, 7.7, 7.8, 7.7])
    cfg = basic_config()
    cfg["hl_Po214"] = [2.0]

    captured = {}

    def fake_plot(x, y, *args, **kwargs):
        label = kwargs.get("label")
        if label == "Model Po214":
            captured["y"] = np.array(y)
        return type("obj", (), {})()

    monkeypatch.setattr("plot_utils.plt.plot", fake_plot)
    monkeypatch.setattr("plot_utils.plt.savefig", lambda *a, **k: None)

    plot_time_series(
        times,
        energies,
        {"E": 0.1, "B": 0.0, "N0": 0.0},
        1000.0,
        1002.0,
        cfg,
        str(tmp_path / "ts_custom.png"),
    )

    lam = np.log(2.0) / 2.0
    centers = np.array([0.5, 1.5])
    expected = 0.1 * (1.0 - np.exp(-lam * centers))
    assert "y" in captured
    assert np.allclose(captured["y"], expected, rtol=1e-4)


def test_plot_time_series_custom_half_life_po218(tmp_path, monkeypatch):
    times = np.array([1000.1, 1001.1, 1002.1])
    energies = np.array([5.9, 6.0, 5.8])
    cfg = basic_config()
    cfg.update({
        "window_Po218": [5.8, 6.3],
        "eff_Po218": [1.0],
        "hl_Po218": [4.0],
    })

    captured = {}

    def fake_plot(x, y, *args, **kwargs):
        if kwargs.get("label") == "Model Po218":
            captured["y"] = np.array(y)
        return type("obj", (), {})()

    monkeypatch.setattr("plot_utils.plt.plot", fake_plot)
    monkeypatch.setattr("plot_utils.plt.savefig", lambda *a, **k: None)

    plot_time_series(
        times,
        energies,
        {"E": 0.1, "B": 0.0, "N0": 0.0},
        1000.0,
        1003.0,
        cfg,
        str(tmp_path / "ts_p218.png"),
    )

    lam = np.log(2.0) / 4.0
    centers = np.array([0.5, 1.5, 2.5])
    expected = 0.1 * (1.0 - np.exp(-lam * centers))
    assert np.allclose(captured.get("y"), expected, rtol=1e-4)


def test_plot_time_series_line_style(tmp_path, monkeypatch):
    times = np.array([1000.2, 1000.8])
    energies = np.array([7.7, 7.8])
    cfg = basic_config()
    cfg["plot_time_style"] = "lines"

    called = {}

    def fake_plot(*args, **kwargs):
        called["plot"] = True
        return type("obj", (), {})()

    def fake_step(*args, **kwargs):
        called["step"] = True
        return type("obj", (), {})()

    monkeypatch.setattr("plot_utils.plt.plot", fake_plot)
    monkeypatch.setattr("plot_utils.plt.step", fake_step)
    monkeypatch.setattr("plot_utils.plt.savefig", lambda *a, **k: None)

    plot_time_series(
        times,
        energies,
        None,
        1000.0,
        1001.0,
        cfg,
        str(tmp_path / "ts_lines.png"),
    )

    assert called.get("plot") and "step" not in called


def test_plot_radon_activity_output(tmp_path):
    times = [0.0, 1.0, 2.0]
    activity = [1.0, 2.0, 3.0]
    errors = [0.1, 0.2, 0.3]
    out_png = tmp_path / "radon.png"

    from plot_utils import plot_radon_activity

    plot_radon_activity(times, activity, errors, str(out_png))

    assert out_png.exists()


def test_plot_equivalent_air_output(tmp_path):
    times = [0.0, 1.0, 2.0]
    volumes = [0.1, 0.2, 0.3]
    errors = [0.01, 0.02, 0.03]
    out_png = tmp_path / "air.png"

    from plot_utils import plot_equivalent_air

    plot_equivalent_air(times, volumes, errors, 5.0, str(out_png))

    assert out_png.exists()



def test_plot_radon_activity_array(tmp_path):
    times = np.array([0.0, 0.5, 1.0])
    activity = np.array([0.5, 1.0, 1.5])
    errors = np.array([0.05, 0.1, 0.15])
    out_png = tmp_path / "radon_arr.png"

    from plot_utils import plot_radon_activity

    plot_radon_activity(times, activity, errors, str(out_png))

    assert out_png.exists()


def test_plot_equivalent_air_array(tmp_path):
    times = np.array([0.0, 0.5, 1.0])
    volumes = np.array([0.05, 0.1, 0.15])
    errors = np.array([0.005, 0.01, 0.015])
    out_png = tmp_path / "air_arr.png"

    from plot_utils import plot_equivalent_air

    plot_equivalent_air(times, volumes, errors, 5.0, str(out_png))

def test_plot_equivalent_air_no_conc(tmp_path):
    times = [0.0, 1.0, 2.0]
    volumes = [1.0, 2.0, 3.0]
    errors = [0.1, 0.2, 0.3]
    out_png = tmp_path / "air_none.png"

    from plot_utils import plot_equivalent_air

    plot_equivalent_air(times, volumes, errors, None, str(out_png))


    assert out_png.exists()



def test_plot_radon_activity_time_variation(tmp_path, monkeypatch):
    times = np.array([0.0, 1.0, 2.0, 3.0])

    from radon_activity import radon_activity_curve
    activity, errors = radon_activity_curve(times, 1.0, 0.1, 2.0, 0.2, 5.0)

    captured = {}

    def fake_errorbar(x, y, *args, **kwargs):
        captured["y"] = np.array(y)
        return type("obj", (), {})()

    monkeypatch.setattr("plot_utils.plt.errorbar", fake_errorbar)
    monkeypatch.setattr("plot_utils.plt.savefig", lambda *a, **k: None)

    from plot_utils import plot_radon_activity

    plot_radon_activity(times, activity, errors, str(tmp_path / "var.png"))

    assert "y" in captured
    assert not np.allclose(captured["y"], captured["y"][0])

def test_plot_radon_activity_small_array(tmp_path):
    times = np.array([0.0, 0.2, 0.4])
    activity = np.array([1.0, 1.1, 1.2])
    errors = np.array([0.1, 0.1, 0.1])
    out_png = tmp_path / "radon_small.png"

    from plot_utils import plot_radon_activity

    plot_radon_activity(times, activity, errors, str(out_png))

    assert out_png.exists()


def test_plot_equivalent_air_small_array(tmp_path):
    times = np.array([0.0, 0.5, 1.0])
    volumes = np.array([0.1, 0.15, 0.2])
    errors = np.array([0.01, 0.01, 0.02])
    out_png = tmp_path / "air_small.png"

    from plot_utils import plot_equivalent_air

    plot_equivalent_air(times, volumes, errors, 2.5, str(out_png))

    assert out_png.exists()


<<<<<<< HEAD
def test_plot_modeled_radon_activity_output(tmp_path):
    times = np.array([0.0, 1.0, 2.0])

    from plot_utils import plot_modeled_radon_activity

    out_png = tmp_path / "model.png"
    plot_modeled_radon_activity(times, 1.0, 0.1, 2.0, 0.2, 5.0, str(out_png))

    assert out_png.exists()


def test_plot_modeled_radon_activity_variation(tmp_path, monkeypatch):
    times = np.array([0.0, 1.0, 2.0, 3.0])

    captured = {}

    def fake_errorbar(x, y, *args, **kwargs):
        captured["y"] = np.asarray(y)
        return type("obj", (), {})()

    monkeypatch.setattr("plot_utils.plt.errorbar", fake_errorbar)
    monkeypatch.setattr("plot_utils.plt.savefig", lambda *a, **k: None)

    from plot_utils import plot_modeled_radon_activity

    plot_modeled_radon_activity(times, 1.0, 0.1, 2.0, 0.2, 5.0, str(tmp_path / "var.png"))

    assert "y" in captured
    assert not np.allclose(captured["y"], captured["y"][0])
=======
def test_plot_radon_activity_multiple_formats(tmp_path):
    times = np.array([0.0, 1.0, 2.0])
    activity = np.array([1.0, 1.1, 1.2])
    errors = np.array([0.1, 0.1, 0.1])
    out_png = tmp_path / "radon_multi.png"

    from plot_utils import plot_radon_activity

    plot_radon_activity(times, activity, errors, str(out_png), config={"plot_save_formats": ["png", "pdf"]})

    assert out_png.exists()
    assert out_png.with_suffix('.pdf').exists()


def test_plot_equivalent_air_multiple_formats(tmp_path):
    times = np.array([0.0, 0.5, 1.0])
    volumes = np.array([0.1, 0.2, 0.3])
    errors = np.array([0.01, 0.01, 0.02])
    out_png = tmp_path / "air_multi.png"

    from plot_utils import plot_equivalent_air

    plot_equivalent_air(times, volumes, errors, 1.0, str(out_png), config={"plot_save_formats": ["png", "pdf"]})

    assert out_png.exists()
    assert out_png.with_suffix('.pdf').exists()
>>>>>>> e29688bd
<|MERGE_RESOLUTION|>--- conflicted
+++ resolved
@@ -305,7 +305,6 @@
     assert out_png.exists()
 
 
-<<<<<<< HEAD
 def test_plot_modeled_radon_activity_output(tmp_path):
     times = np.array([0.0, 1.0, 2.0])
 
@@ -335,7 +334,6 @@
 
     assert "y" in captured
     assert not np.allclose(captured["y"], captured["y"][0])
-=======
 def test_plot_radon_activity_multiple_formats(tmp_path):
     times = np.array([0.0, 1.0, 2.0])
     activity = np.array([1.0, 1.1, 1.2])
@@ -362,4 +360,3 @@
 
     assert out_png.exists()
     assert out_png.with_suffix('.pdf').exists()
->>>>>>> e29688bd
