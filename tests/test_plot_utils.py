import numpy as np
import sys
from pathlib import Path

sys.path.insert(0, str(Path(__file__).resolve().parents[1]))
from plot_utils import plot_time_series


def basic_config():
    return {
        "window_Po214": [7.5, 8.0],
        "eff_Po214": [1.0],
        "window_Po218": None,
        "time_bin_mode": "fixed",
        "time_bin_s": 1.0,
        "dump_time_series_json": False,
        "plot_time_style": "hist",
    }


def test_plot_time_series_fallback(tmp_path):
    times = np.array([1001.0, 1002.0, 1003.0])
    energies = np.array([7.7, 7.8, 7.6])
    out_png = tmp_path / "ts.png"
    plot_time_series(
        times,
        energies,
        {"E": 0.1, "B": 0.0, "N0": 0.0},
        1000.0,
        1005.0,
        basic_config(),
        str(out_png),
    )
    assert out_png.exists()


def test_plot_time_series_none_fit_results(tmp_path):
    times = np.array([1001.0, 1002.0])
    energies = np.array([7.6, 7.8])
    out_png = tmp_path / "ts2.png"
    plot_time_series(
        times,
        energies,
        None,
        1000.0,
        1005.0,
        basic_config(),
        str(out_png),
    )
    assert out_png.exists()


<<<<<<< HEAD
def test_plot_time_series_lines_style(tmp_path):
    cfg = basic_config()
    cfg["plot_time_style"] = "lines"
    times = np.array([1000.0, 1001.0])
    energies = np.array([7.6, 7.7])
    out_png = tmp_path / "ts_lines.png"
    plot_time_series(times, energies, None, 999.0, 1002.0, cfg, str(out_png))
    assert out_png.exists()


=======
>>>>>>> 2c9a7694
def test_plot_time_series_auto_fd(tmp_path):
    # 100 uniform events over 5 seconds
    times = 1000.0 + np.linspace(0, 5, 100)
    energies = np.full(100, 7.7)
    cfg = basic_config()
    cfg.update({
        "plot_time_binning_mode": "AUTO",
        "dump_time_series_json": True,
    })
    out_png = tmp_path / "ts_auto.png"
    plot_time_series(times, energies, None, 1000.0, 1005.0, cfg, str(out_png))
    js = out_png.with_name("ts_auto_ts.json")
    assert out_png.exists() and js.exists()

    import json
    with open(js) as f:
        data = json.load(f)

    centers = data["centers_s"]
    arr = times - 1000.0
    q25, q75 = np.percentile(arr[(arr >= 0) & (arr <= 5)], [25, 75])
    iqr = q75 - q25
    if iqr <= 0:
        expected = 1
    else:
        bw = 2 * iqr / (len(arr) ** (1.0 / 3.0))
        expected = max(1, int(np.ceil((arr.max() - arr.min()) / bw)))

<<<<<<< HEAD
    assert len(centers) == expected
=======
    assert len(centers) == expected
>>>>>>> 2c9a7694
<|MERGE_RESOLUTION|>--- conflicted
+++ resolved
@@ -50,7 +50,7 @@
     assert out_png.exists()
 
 
-<<<<<<< HEAD
+
 def test_plot_time_series_lines_style(tmp_path):
     cfg = basic_config()
     cfg["plot_time_style"] = "lines"
@@ -61,8 +61,7 @@
     assert out_png.exists()
 
 
-=======
->>>>>>> 2c9a7694
+
 def test_plot_time_series_auto_fd(tmp_path):
     # 100 uniform events over 5 seconds
     times = 1000.0 + np.linspace(0, 5, 100)
@@ -91,8 +90,4 @@
         bw = 2 * iqr / (len(arr) ** (1.0 / 3.0))
         expected = max(1, int(np.ceil((arr.max() - arr.min()) / bw)))
 
-<<<<<<< HEAD
-    assert len(centers) == expected
-=======
-    assert len(centers) == expected
->>>>>>> 2c9a7694
+    assert len(centers) == expected