--- conflicted
+++ resolved
@@ -132,17 +132,17 @@
     assert dtot == pytest.approx(1.0)
 
 
-<<<<<<< HEAD
+
 def test_compute_radon_activity_missing_uncertainty_returns_nan():
     """Single rate without uncertainty should propagate NaN error."""
     a, s = compute_radon_activity(5.0, None, 1.0, None, None, 1.0)
     assert a == pytest.approx(5.0)
     assert math.isnan(s)
-=======
+
 def test_compute_total_radon_negative_sample_volume():
     with pytest.raises(ValueError):
         compute_total_radon(5.0, 0.5, 10.0, -1.0)
->>>>>>> 24cf7699
+
 
 
 def test_radon_activity_curve():
