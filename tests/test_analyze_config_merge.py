import json
import sys
from pathlib import Path
from datetime import datetime, timezone
import pandas as pd
import numpy as np
import logging

sys.path.insert(0, str(Path(__file__).resolve().parents[1]))
import analyze
from fitting import FitResult


def test_plot_time_series_receives_merged_config(tmp_path, monkeypatch):
    cfg = {
        "pipeline": {"log_level": "INFO"},
        "calibration": {},
        "spectral_fit": {
            "do_spectral_fit": False,
            "expected_peaks": {"Po210": 1250, "Po218": 1400, "Po214": 1800},
        },
        "time_fit": {
            "do_time_fit": True,
            "window_po214": [7.5, 8.0],
            "window_po218": None,
            "hl_po214": [1.0, 0.0],
            "eff_po214": [1.0, 0.0],
            "flags": {},
        },
        "systematics": {"enable": False},
        "plotting": {
            "plot_time_binning_mode": "fd",
            "plot_save_formats": ["png"],
            "overlay_isotopes": True,
        },
    }
    cfg_path = tmp_path / "cfg.json"
    with open(cfg_path, "w") as f:
        json.dump(cfg, f)

    df = pd.DataFrame(
        {
            "fUniqueID": [1],
            "fBits": [0],
            "timestamp": [1000],
            "adc": [7600],
            "fchannel": [1],
        }
    )
    data_path = tmp_path / "data.csv"
    df.to_csv(data_path, index=False)

    # Patch heavy functions with no-op versions
    monkeypatch.setattr(analyze, "derive_calibration_constants", lambda *a, **k: {"a": (1.0, 0.0), "c": (0.0, 0.0), "sigma_E": (1.0, 0.0)})
    monkeypatch.setattr(analyze, "derive_calibration_constants_auto", lambda *a, **k: {"a": (1.0, 0.0), "c": (0.0, 0.0), "sigma_E": (1.0, 0.0)})
    monkeypatch.setattr(analyze, "fit_time_series", lambda *a, **k: FitResult({}, np.zeros((0,0)), 0))
    monkeypatch.setattr(analyze, "plot_spectrum", lambda *a, **k: None)

    received = {}

    def fake_plot_time_series(*args, **kwargs):
        received.update(kwargs)
        Path(kwargs["out_png"]).touch()
        return None

    monkeypatch.setattr(analyze, "plot_time_series", fake_plot_time_series)
    monkeypatch.setattr(analyze, "cov_heatmap", lambda *a, **k: Path(a[1]).touch())
    monkeypatch.setattr(analyze, "efficiency_bar", lambda *a, **k: Path(a[1]).touch())

    args = [
        "analyze.py",
        "--config",
        str(cfg_path),
        "--input",
        str(data_path),
        "--output_dir",
        str(tmp_path),
    ]
    monkeypatch.setattr(sys, "argv", args)
    analyze.main()

    assert received["config"]["plot_time_binning_mode"] == "fd"
    assert received["config"]["window_po214"] == [7.5, 8.0]
    assert received["config"]["overlay_isotopes"] is True


def test_analysis_start_time_applied(tmp_path, monkeypatch):
    cfg = {
        "pipeline": {"log_level": "INFO"},
        "analysis": {"analysis_start_time": "1970-01-01T00:00:10Z"},
        "calibration": {},
        "spectral_fit": {
            "do_spectral_fit": False,
            "expected_peaks": {"Po210": 0, "Po218": 0, "Po214": 0},
        },
        "time_fit": {
            "do_time_fit": True,
            "window_po214": [7.5, 8.0],
            "window_po218": None,
            "hl_po214": [1.0, 0.0],
            "eff_po214": [1.0, 0.0],
            "flags": {},
        },
        "systematics": {"enable": False},
        "plotting": {"plot_save_formats": ["png"]},
    }
    cfg_path = tmp_path / "cfg.json"
    with open(cfg_path, "w") as f:
        json.dump(cfg, f)

    df = pd.DataFrame({
        "fUniqueID": [1],
        "fBits": [0],
        "timestamp": [15],
        "adc": [7600],
        "fchannel": [1],
    })
    data_path = tmp_path / "d.csv"
    df.to_csv(data_path, index=False)

    monkeypatch.setattr(analyze, "derive_calibration_constants", lambda *a, **k: {"a": (1.0, 0.0), "c": (0.0, 0.0), "sigma_E": (1.0, 0.0)})
    monkeypatch.setattr(analyze, "derive_calibration_constants_auto", lambda *a, **k: {"a": (1.0, 0.0), "c": (0.0, 0.0), "sigma_E": (1.0, 0.0)})

    captured = {}

    def fake_fit_time_series(times_dict, t_start, t_end, config, **kwargs):
        captured["t_start"] = t_start
        return FitResult({}, np.zeros((0, 0)), 0)

    monkeypatch.setattr(analyze, "fit_time_series", fake_fit_time_series)
    monkeypatch.setattr(analyze, "plot_spectrum", lambda *a, **k: None)
    monkeypatch.setattr(analyze, "plot_time_series", lambda *a, **k: Path(k["out_png"]).touch())
    monkeypatch.setattr(analyze, "plot_radon_activity", lambda *a, **k: Path(a[2]).touch())
    monkeypatch.setattr(analyze, "plot_equivalent_air", lambda *a, **k: Path(a[1]).touch())
    monkeypatch.setattr(analyze, "plot_radon_trend", lambda *a, **k: Path(a[2]).touch(), raising=False)
    monkeypatch.setattr(analyze, "apply_burst_filter", lambda df, cfg, mode="rate": (df, 0))
    monkeypatch.setattr(analyze, "cov_heatmap", lambda *a, **k: Path(a[1]).touch())
    monkeypatch.setattr(analyze, "efficiency_bar", lambda *a, **k: Path(a[1]).touch())

    args = [
        "analyze.py",
        "--config",
        str(cfg_path),
        "--input",
        str(data_path),
        "--output_dir",
        str(tmp_path),
    ]
    monkeypatch.setattr(sys, "argv", args)
    analyze.main()

    assert captured.get("t_start") == 10.0


def test_job_id_overrides_results_folder(tmp_path, monkeypatch):
    cfg = {
        "pipeline": {"log_level": "INFO"},
        "calibration": {},
        "spectral_fit": {
            "do_spectral_fit": False,
            "expected_peaks": {"Po210": 1250, "Po218": 1400, "Po214": 1800},
        },
        "time_fit": {
            "do_time_fit": True,
            "window_po214": [7.5, 8.0],
            "window_po218": None,
            "hl_po214": [1.0, 0.0],
            "eff_po214": [1.0, 0.0],
            "flags": {},
        },
        "systematics": {"enable": False},
        "plotting": {"plot_save_formats": ["png"]},
    }
    cfg_path = tmp_path / "cfg.json"
    with open(cfg_path, "w") as f:
        json.dump(cfg, f)

    df = pd.DataFrame({
        "fUniqueID": [1],
        "fBits": [0],
        "timestamp": [0],
        "adc": [1000],
        "fchannel": [1],
    })
    data_path = tmp_path / "d.csv"
    df.to_csv(data_path, index=False)

    monkeypatch.setattr(analyze, "derive_calibration_constants", lambda *a, **k: {"a": (1.0, 0.0), "c": (0.0, 0.0), "sigma_E": (1.0, 0.0)})
    monkeypatch.setattr(analyze, "derive_calibration_constants_auto", lambda *a, **k: {"a": (1.0, 0.0), "c": (0.0, 0.0), "sigma_E": (1.0, 0.0)})
    monkeypatch.setattr(analyze, "fit_time_series", lambda *a, **k: FitResult({}, np.zeros((0,0)), 0))
    monkeypatch.setattr(analyze, "plot_spectrum", lambda *a, **k: None)
    monkeypatch.setattr(analyze, "plot_time_series", lambda *a, **k: Path(k["out_png"]).touch())
    monkeypatch.setattr(analyze, "apply_burst_filter", lambda df, cfg, mode="rate": (df, 0))
    monkeypatch.setattr(analyze, "cov_heatmap", lambda *a, **k: Path(a[1]).touch())
    monkeypatch.setattr(analyze, "efficiency_bar", lambda *a, **k: Path(a[1]).touch())

    recorded = {}

    def fake_write_summary(out_dir, summary, timestamp=None):
        recorded["folder"] = Path(out_dir)
        recorded["folder"].mkdir(parents=True, exist_ok=True)
        return str(recorded["folder"])

    monkeypatch.setattr(analyze, "write_summary", fake_write_summary)
    monkeypatch.setattr(analyze, "copy_config", lambda *a, **k: None)

    args = [
        "analyze.py",
        "--config",
        str(cfg_path),
        "--input",
        str(data_path),
        "--output_dir",
        str(tmp_path),
        "--job-id",
        "JOB123",
    ]
    monkeypatch.setattr(sys, "argv", args)
    analyze.main()

    assert recorded["folder"].name == "JOB123"


def test_efficiency_json_cli(tmp_path, monkeypatch):
    cfg = {
        "pipeline": {"log_level": "INFO"},
        "calibration": {},
        "spectral_fit": {"do_spectral_fit": False, "expected_peaks": {"Po210": 0}},
        "time_fit": {
            "do_time_fit": True,
            "window_po214": [7.5, 8.0],
            "hl_po214": [1.0, 0.0],
            "eff_po214": [1.0, 0.0],
            "flags": {},
        },
        "systematics": {"enable": False},
        "plotting": {"plot_save_formats": ["png"]},
    }
    cfg_path = tmp_path / "c.json"
    with open(cfg_path, "w") as f:
        json.dump(cfg, f)

    df = pd.DataFrame({"fUniqueID": [1], "fBits": [0], "timestamp": [0], "adc": [1], "fchannel": [1]})
    data = tmp_path / "d.csv"
    df.to_csv(data, index=False)

    eff = {"spike": {"counts": 10, "activity_bq": 5, "live_time_s": 100}}
    eff_path = tmp_path / "eff.json"
    with open(eff_path, "w") as f:
        json.dump(eff, f)

    monkeypatch.setattr(analyze, "derive_calibration_constants", lambda *a, **k: {"a": (1.0,0.0), "c": (0.0,0.0), "sigma_E": (1.0,0.0)})
    monkeypatch.setattr(analyze, "derive_calibration_constants_auto", lambda *a, **k: {"a": (1.0,0.0), "c": (0.0,0.0), "sigma_E": (1.0,0.0)})
    monkeypatch.setattr(analyze, "fit_time_series", lambda *a, **k: FitResult({}, np.zeros((0,0)), 0))
    monkeypatch.setattr(analyze, "plot_spectrum", lambda *a, **k: None)
    monkeypatch.setattr(analyze, "plot_time_series", lambda *a, **k: Path(k["out_png"]).touch())

    called = {}

    def fake_calc(counts, act, live):
        called["vals"] = (counts, act, live)
        return 0.1

    import efficiency
    monkeypatch.setattr(efficiency, "calc_spike_efficiency", fake_calc)
    monkeypatch.setattr(efficiency, "calc_assay_efficiency", lambda *a, **k: 0.1)
    monkeypatch.setattr(efficiency, "calc_decay_efficiency", lambda *a, **k: 0.1)

    args = [
        "analyze.py",
        "--config",
        str(cfg_path),
        "--input",
        str(data),
        "--output_dir",
        str(tmp_path),
        "--efficiency-json",
        str(eff_path),
    ]
    monkeypatch.setattr(sys, "argv", args)
    analyze.main()

    assert called.get("vals") == (10, 5, 100)


def test_systematics_json_cli(tmp_path, monkeypatch):
    cfg = {
        "pipeline": {"log_level": "INFO"},
        "calibration": {},
        "spectral_fit": {"do_spectral_fit": False, "expected_peaks": {"Po210": 0}},
        "time_fit": {"do_time_fit": True, "window_po214": [7.4,7.9], "hl_po214": [1.0,0.0], "eff_po214": [1.0,0.0], "flags": {}},
        "systematics": {"enable": False},
        "plotting": {"plot_save_formats": ["png"]},
    }
    cfg_path = tmp_path / "c2.json"
    with open(cfg_path, "w") as f:
        json.dump(cfg, f)

    df = pd.DataFrame({"fUniqueID": [1], "fBits": [0], "timestamp": [0], "adc": [1800], "fchannel": [1]})
    data = tmp_path / "d.csv"
    df.to_csv(data, index=False)

    sys_cfg = {"enable": True}
    sys_path = tmp_path / "sys.json"
    with open(sys_path, "w") as f:
        json.dump(sys_cfg, f)

    monkeypatch.setattr(analyze, "derive_calibration_constants", lambda *a, **k: {"a": (1.0,0.0), "c": (0.0,0.0), "sigma_E": (1.0,0.0)})
    monkeypatch.setattr(analyze, "derive_calibration_constants_auto", lambda *a, **k: {"a": (1.0,0.0), "c": (0.0,0.0), "sigma_E": (1.0,0.0)})

    monkeypatch.setattr(analyze, "fit_time_series", lambda *a, **k: FitResult({"E":0.0}, np.zeros((0,0)), 0))
    monkeypatch.setattr(analyze, "plot_spectrum", lambda *a, **k: None)
    monkeypatch.setattr(analyze, "plot_time_series", lambda *a, **k: Path(k["out_png"]).touch())
    monkeypatch.setattr(analyze, "cov_heatmap", lambda *a, **k: Path(a[1]).touch())
    monkeypatch.setattr(analyze, "efficiency_bar", lambda *a, **k: Path(a[1]).touch())

    called = {}
    def fake_scan(*a, **k):
        called["scan"] = True
        return ({}, 0.0)

    monkeypatch.setattr(analyze, "scan_systematics", fake_scan)

    args = [
        "analyze.py",
        "--config",
        str(cfg_path),
        "--input",
        str(data),
        "--output_dir",
        str(tmp_path),
        "--systematics-json",
        str(sys_path),
    ]
    monkeypatch.setattr(sys, "argv", args)
    analyze.main()

    assert called.get("scan") is True


def test_time_bin_cli(tmp_path, monkeypatch):
    cfg = {
        "pipeline": {"log_level": "INFO"},
        "calibration": {},
        "spectral_fit": {"do_spectral_fit": False, "expected_peaks": {"Po210": 0}},
        "time_fit": {
            "do_time_fit": True,
            "window_po214": [7.5, 8.0],
            "hl_po214": [1.0, 0.0],
            "eff_po214": [1.0, 0.0],
            "flags": {},
        },
        "systematics": {"enable": False},
        "plotting": {"plot_save_formats": ["png"]},
    }
    cfg_path = tmp_path / "cfg.json"
    with open(cfg_path, "w") as f:
        json.dump(cfg, f)

    df = pd.DataFrame({"fUniqueID": [1], "fBits": [0], "timestamp": [0], "adc": [1], "fchannel": [1]})
    data_path = tmp_path / "d.csv"
    df.to_csv(data_path, index=False)

    monkeypatch.setattr(analyze, "derive_calibration_constants", lambda *a, **k: {"a": (1.0,0.0), "c": (0.0,0.0), "sigma_E": (1.0,0.0)})
    monkeypatch.setattr(analyze, "derive_calibration_constants_auto", lambda *a, **k: {"a": (1.0,0.0), "c": (0.0,0.0), "sigma_E": (1.0,0.0)})
    monkeypatch.setattr(analyze, "fit_time_series", lambda *a, **k: FitResult({}, np.zeros((0,0)), 0))
    monkeypatch.setattr(analyze, "plot_spectrum", lambda *a, **k: None)

    captured = {}

    def fake_plot_ts(*args, **kwargs):
        captured.update(kwargs)
        Path(kwargs["out_png"]).touch()
        return None

    monkeypatch.setattr(analyze, "plot_time_series", fake_plot_ts)
    monkeypatch.setattr(analyze, "cov_heatmap", lambda *a, **k: Path(a[1]).touch())
    monkeypatch.setattr(analyze, "efficiency_bar", lambda *a, **k: Path(a[1]).touch())

    args = [
        "analyze.py",
        "--config",
        str(cfg_path),
        "--input",
        str(data_path),
        "--output_dir",
        str(tmp_path),
        "--plot-time-binning-mode",
        "fixed",
        "--plot-time-bin-width",
        "5",
        "--dump-time-series-json",
    ]
    monkeypatch.setattr(sys, "argv", args)
    analyze.main()

    assert captured["config"]["plot_time_binning_mode"] == "fixed"
    assert captured["config"]["plot_time_bin_width_s"] == 5.0
    assert captured["config"]["dump_time_series_json"] is True


def test_time_bin_override_logs(tmp_path, monkeypatch, caplog):
    cfg = {
        "pipeline": {"log_level": "INFO"},
        "calibration": {},
        "spectral_fit": {"do_spectral_fit": False, "expected_peaks": {"Po210": 0}},
        "time_fit": {"do_time_fit": False},
        "systematics": {"enable": False},
        "plotting": {"plot_save_formats": ["png"], "plot_time_binning_mode": "auto"},
    }
    cfg_path = tmp_path / "cfg.json"
    with open(cfg_path, "w") as f:
        json.dump(cfg, f)

    df = pd.DataFrame({"fUniqueID": [1], "fBits": [0], "timestamp": [0], "adc": [1], "fchannel": [1]})
    data_path = tmp_path / "d.csv"
    df.to_csv(data_path, index=False)

    monkeypatch.setattr(analyze, "derive_calibration_constants", lambda *a, **k: {"a": (1.0,0.0), "c": (0.0,0.0), "sigma_E": (1.0,0.0)})
    monkeypatch.setattr(analyze, "derive_calibration_constants_auto", lambda *a, **k: {"a": (1.0,0.0), "c": (0.0,0.0), "sigma_E": (1.0,0.0)})
    monkeypatch.setattr(analyze, "plot_spectrum", lambda *a, **k: None)
    monkeypatch.setattr(analyze, "plot_time_series", lambda *a, **k: Path(k["out_png"]).touch())
    monkeypatch.setattr(analyze, "cov_heatmap", lambda *a, **k: Path(a[1]).touch())
    monkeypatch.setattr(analyze, "efficiency_bar", lambda *a, **k: Path(a[1]).touch())

    args = [
        "analyze.py",
        "--config",
        str(cfg_path),
        "--input",
        str(data_path),
        "--output_dir",
        str(tmp_path),
        "--plot-time-binning-mode",
        "fd",
    ]
    monkeypatch.setattr(sys, "argv", args)
    with caplog.at_level(logging.INFO):
        analyze.main()

    assert "plotting.plot_time_binning_mode" in caplog.text


def test_po210_time_series_plot_generated(tmp_path, monkeypatch):
    cfg = {
        "pipeline": {"log_level": "INFO"},
        "calibration": {},
        "spectral_fit": {"do_spectral_fit": False, "expected_peaks": {"Po210": 0}},
        "time_fit": {
            "do_time_fit": True,
            "window_po214": [7.5, 8.0],
            "window_po218": None,
            "window_po210": [5.2, 5.4],
            "hl_po214": [1.0, 0.0],
            "eff_po214": [1.0, 0.0],
            "eff_po210": [1.0, 0.0],
            "flags": {},
        },
        "systematics": {"enable": False},
        "plotting": {"plot_save_formats": ["png"]},
    }
    cfg_path = tmp_path / "cfg.json"
    with open(cfg_path, "w") as f:
        json.dump(cfg, f)

    df = pd.DataFrame({"fUniqueID": [1], "fBits": [0], "timestamp": [0], "adc": [1], "fchannel": [1]})
    data_path = tmp_path / "d.csv"
    df.to_csv(data_path, index=False)

    monkeypatch.setattr(analyze, "derive_calibration_constants", lambda *a, **k: {"a": (1.0,0.0), "c": (0.0,0.0), "sigma_E": (1.0,0.0)})
    monkeypatch.setattr(analyze, "derive_calibration_constants_auto", lambda *a, **k: {"a": (1.0,0.0), "c": (0.0,0.0), "sigma_E": (1.0,0.0)})
    monkeypatch.setattr(analyze, "fit_time_series", lambda *a, **k: FitResult({}, np.zeros((0,0)), 0))
    monkeypatch.setattr(analyze, "plot_spectrum", lambda *a, **k: None)

    outputs = []

    def fake_plot(*args, **kwargs):
        outputs.append(Path(kwargs["out_png"]).name)
        Path(kwargs["out_png"]).touch()
        return None

    monkeypatch.setattr(analyze, "plot_time_series", fake_plot)
    monkeypatch.setattr(analyze, "cov_heatmap", lambda *a, **k: Path(a[1]).touch())
    monkeypatch.setattr(analyze, "efficiency_bar", lambda *a, **k: Path(a[1]).touch())

    args = [
        "analyze.py",
        "--config",
        str(cfg_path),
        "--input",
        str(data_path),
        "--output_dir",
        str(tmp_path),
    ]
    monkeypatch.setattr(sys, "argv", args)
    analyze.main()

    assert "time_series_Po210.png" in outputs


def test_spike_count_cli(tmp_path, monkeypatch):
    cfg = {
        "pipeline": {"log_level": "INFO"},
        "calibration": {},
        "spectral_fit": {"do_spectral_fit": False, "expected_peaks": {"Po210": 0}},
        "time_fit": {"do_time_fit": False},
        "systematics": {"enable": False},
        "efficiency": {"spike": {"activity_bq": 5, "live_time_s": 100}},
        "plotting": {"plot_save_formats": ["png"]},
    }
    cfg_path = tmp_path / "cfg.json"
    with open(cfg_path, "w") as f:
        json.dump(cfg, f)

    df = pd.DataFrame({"fUniqueID": [1], "fBits": [0], "timestamp": [0], "adc": [1], "fchannel": [1]})
    data_path = tmp_path / "d.csv"
    df.to_csv(data_path, index=False)

    monkeypatch.setattr(analyze, "derive_calibration_constants", lambda *a, **k: {"a": (1.0,0.0), "c": (0.0,0.0), "sigma_E": (1.0,0.0)})
    monkeypatch.setattr(analyze, "derive_calibration_constants_auto", lambda *a, **k: {"a": (1.0,0.0), "c": (0.0,0.0), "sigma_E": (1.0,0.0)})
    monkeypatch.setattr(analyze, "fit_time_series", lambda *a, **k: FitResult({}, np.zeros((0,0)), 0))
    monkeypatch.setattr(analyze, "plot_spectrum", lambda *a, **k: None)
    monkeypatch.setattr(analyze, "plot_time_series", lambda *a, **k: Path(k["out_png"]).touch())

    import efficiency

    recorded = {}

    def fake_spike(cnt, act, live):
        recorded["cnt"] = cnt
        return 0.1

    monkeypatch.setattr(efficiency, "calc_spike_efficiency", fake_spike)

    saved = {}

    def fake_write(out_dir, summary, timestamp=None):
        saved["summary"] = summary
        d = Path(out_dir) / "x"
        d.mkdir(parents=True, exist_ok=True)
        return str(d)

    monkeypatch.setattr(analyze, "write_summary", fake_write)
    monkeypatch.setattr(analyze, "copy_config", lambda *a, **k: None)

    args = [
        "analyze.py",
        "--config",
        str(cfg_path),
        "--input",
        str(data_path),
        "--output_dir",
        str(tmp_path),
        "--spike-count",
        "42",
        "--spike-count-err",
        "2",
    ]
    monkeypatch.setattr(sys, "argv", args)
    analyze.main()

    assert recorded.get("cnt") == 42.0
    assert saved["summary"]["efficiency"]["sources"]["spike"]["error"] == 2.0


def test_spike_count_single_call(tmp_path, monkeypatch):
    """calc_spike_efficiency should only run once when --spike-count is used."""

    cfg = {
        "pipeline": {"log_level": "INFO"},
        "calibration": {},
        "spectral_fit": {"do_spectral_fit": False, "expected_peaks": {"Po210": 0}},
        "time_fit": {"do_time_fit": False},
        "systematics": {"enable": False},
        "efficiency": {"spike": {"activity_bq": 5, "live_time_s": 100}},
        "plotting": {"plot_save_formats": ["png"]},
    }
    cfg_path = tmp_path / "cfg.json"
    with open(cfg_path, "w") as f:
        json.dump(cfg, f)

    df = pd.DataFrame({"fUniqueID": [1], "fBits": [0], "timestamp": [0], "adc": [1], "fchannel": [1]})
    data_path = tmp_path / "d.csv"
    df.to_csv(data_path, index=False)

    monkeypatch.setattr(analyze, "derive_calibration_constants", lambda *a, **k: {"a": (1.0,0.0), "c": (0.0,0.0), "sigma_E": (1.0,0.0)})
    monkeypatch.setattr(analyze, "derive_calibration_constants_auto", lambda *a, **k: {"a": (1.0,0.0), "c": (0.0,0.0), "sigma_E": (1.0,0.0)})
    monkeypatch.setattr(analyze, "fit_time_series", lambda *a, **k: FitResult({}, np.zeros((0,0)), 0))
    monkeypatch.setattr(analyze, "plot_spectrum", lambda *a, **k: None)
    monkeypatch.setattr(analyze, "plot_time_series", lambda *a, **k: Path(k["out_png"]).touch())

    import efficiency

    calls = []

    def fake_spike(cnt, act, live):
        calls.append((cnt, act, live))
        return 0.1

    monkeypatch.setattr(efficiency, "calc_spike_efficiency", fake_spike)

    analyze._spike_eff_cache.clear()

    args = [
        "analyze.py",
        "--config",
        str(cfg_path),
        "--input",
        str(data_path),
        "--output_dir",
        str(tmp_path),
        "--spike-count",
        "42",
    ]
    monkeypatch.setattr(sys, "argv", args)

    analyze.main()

    assert len(calls) == 1


def test_assay_efficiency_list(tmp_path, monkeypatch):
    cfg = {
        "pipeline": {"log_level": "INFO"},
        "calibration": {},
        "spectral_fit": {"do_spectral_fit": False, "expected_peaks": {"Po210": 0}},
        "time_fit": {"do_time_fit": False},
        "systematics": {"enable": False},
        "efficiency": {
            "assay": [
                {"rate_cps": 1.0, "reference_bq": 10.0, "error": 0.1},
                {"rate_cps": 2.0, "reference_bq": 20.0, "error": 0.2},
            ]
        },
        "plotting": {"plot_save_formats": ["png"]},
    }
    cfg_path = tmp_path / "cfg.json"
    with open(cfg_path, "w") as f:
        json.dump(cfg, f)

    df = pd.DataFrame({"fUniqueID": [1], "fBits": [0], "timestamp": [0], "adc": [1], "fchannel": [1]})
    data_path = tmp_path / "d.csv"
    df.to_csv(data_path, index=False)

    monkeypatch.setattr(analyze, "derive_calibration_constants", lambda *a, **k: {"a": (1.0,0.0), "c": (0.0,0.0), "sigma_E": (1.0,0.0)})
    monkeypatch.setattr(analyze, "derive_calibration_constants_auto", lambda *a, **k: {"a": (1.0,0.0), "c": (0.0,0.0), "sigma_E": (1.0,0.0)})
    monkeypatch.setattr(analyze, "fit_time_series", lambda *a, **k: FitResult({}, np.zeros((0,0)), 0))
    monkeypatch.setattr(analyze, "plot_spectrum", lambda *a, **k: None)
    monkeypatch.setattr(analyze, "plot_time_series", lambda *a, **k: Path(k["out_png"]).touch())
    monkeypatch.setattr(analyze, "cov_heatmap", lambda *a, **k: Path(a[1]).touch())
    monkeypatch.setattr(analyze, "efficiency_bar", lambda *a, **k: Path(a[1]).touch())

    import efficiency

    calls = []

    def fake_assay(rate, ref):
        calls.append((rate, ref))
        return 0.05

    recorded = {}

    def fake_blue(vals, errs):
        recorded["vals"] = list(vals)
        recorded["errs"] = list(errs)
        return 0.1, 0.01, np.array([0.5, 0.5])

    monkeypatch.setattr(efficiency, "calc_spike_efficiency", lambda *a, **k: 0.1)
    monkeypatch.setattr(efficiency, "calc_assay_efficiency", fake_assay)
    monkeypatch.setattr(efficiency, "calc_decay_efficiency", lambda *a, **k: 0.1)
    monkeypatch.setattr(efficiency, "blue_combine", fake_blue)

    saved = {}

    def fake_write(out_dir, summary, timestamp=None):
        saved["summary"] = summary
        d = Path(out_dir) / "x"
        d.mkdir(parents=True, exist_ok=True)
        return str(d)

    monkeypatch.setattr(analyze, "write_summary", fake_write)
    monkeypatch.setattr(analyze, "copy_config", lambda *a, **k: None)

    args = [
        "analyze.py",
        "--config",
        str(cfg_path),
        "--input",
        str(data_path),
        "--output_dir",
        str(tmp_path),
    ]
    monkeypatch.setattr(sys, "argv", args)
    analyze.main()

    assert len(calls) == 2
    assert recorded["vals"] == [0.05, 0.05]
    assert recorded["errs"] == [0.1, 0.2]
    sources = saved["summary"]["efficiency"]["sources"]
    assert "assay_1" in sources and "assay_2" in sources


def test_spike_efficiency_list(tmp_path, monkeypatch):
    cfg = {
        "pipeline": {"log_level": "INFO"},
        "calibration": {},
        "spectral_fit": {"do_spectral_fit": False, "expected_peaks": {"Po210": 0}},
        "time_fit": {"do_time_fit": False},
        "systematics": {"enable": False},
        "efficiency": {
            "spike": [
                {"counts": 10, "activity_bq": 5, "live_time_s": 100, "error": 0.1},
                {"counts": 20, "activity_bq": 5, "live_time_s": 100, "error": 0.2},
            ]
        },
        "plotting": {"plot_save_formats": ["png"]},
    }
    cfg_path = tmp_path / "cfg.json"
    with open(cfg_path, "w") as f:
        json.dump(cfg, f)

    df = pd.DataFrame({"fUniqueID": [1], "fBits": [0], "timestamp": [0], "adc": [1], "fchannel": [1]})
    data_path = tmp_path / "d.csv"
    df.to_csv(data_path, index=False)

    monkeypatch.setattr(analyze, "derive_calibration_constants", lambda *a, **k: {"a": (1.0,0.0), "c": (0.0,0.0), "sigma_E": (1.0,0.0)})
    monkeypatch.setattr(analyze, "derive_calibration_constants_auto", lambda *a, **k: {"a": (1.0,0.0), "c": (0.0,0.0), "sigma_E": (1.0,0.0)})
    monkeypatch.setattr(analyze, "fit_time_series", lambda *a, **k: FitResult({}, np.zeros((0,0)), 0))
    monkeypatch.setattr(analyze, "plot_spectrum", lambda *a, **k: None)
    monkeypatch.setattr(analyze, "plot_time_series", lambda *a, **k: Path(k["out_png"]).touch())
    monkeypatch.setattr(analyze, "cov_heatmap", lambda *a, **k: Path(a[1]).touch())
    monkeypatch.setattr(analyze, "efficiency_bar", lambda *a, **k: Path(a[1]).touch())

    import efficiency

    calls = []

    def fake_spike(cnt, act, live):
        calls.append((cnt, act, live))
        return 0.05

    recorded = {}

    def fake_blue(vals, errs):
        recorded["vals"] = list(vals)
        recorded["errs"] = list(errs)
        return 0.1, 0.01, np.array([0.5, 0.5])

    monkeypatch.setattr(efficiency, "calc_spike_efficiency", fake_spike)
    monkeypatch.setattr(efficiency, "calc_assay_efficiency", lambda *a, **k: 0.1)
    monkeypatch.setattr(efficiency, "calc_decay_efficiency", lambda *a, **k: 0.1)
    monkeypatch.setattr(efficiency, "blue_combine", fake_blue)

    analyze._spike_eff_cache.clear()

    saved = {}

    def fake_write(out_dir, summary, timestamp=None):
        saved["summary"] = summary
        d = Path(out_dir) / "x"
        d.mkdir(parents=True, exist_ok=True)
        return str(d)

    monkeypatch.setattr(analyze, "write_summary", fake_write)
    monkeypatch.setattr(analyze, "copy_config", lambda *a, **k: None)

    args = [
        "analyze.py",
        "--config",
        str(cfg_path),
        "--input",
        str(data_path),
        "--output_dir",
        str(tmp_path),
    ]
    monkeypatch.setattr(sys, "argv", args)
    analyze.main()

    assert len(calls) == 2
    assert recorded["vals"] == [0.05, 0.05]
    assert recorded["errs"] == [0.1, 0.2]
    sources = saved["summary"]["efficiency"]["sources"]
    assert "spike_1" in sources and "spike_2" in sources


def test_debug_flag_sets_log_level(tmp_path, monkeypatch):
    cfg = {
        "pipeline": {"log_level": "INFO"},
        "calibration": {},
        "spectral_fit": {"do_spectral_fit": False, "expected_peaks": {"Po210": 0}},
        "time_fit": {"do_time_fit": False},
        "systematics": {"enable": False},
        "plotting": {"plot_save_formats": ["png"]},
    }
    cfg_path = tmp_path / "cfg.json"
    with open(cfg_path, "w") as f:
        json.dump(cfg, f)

    df = pd.DataFrame({"fUniqueID": [1], "fBits": [0], "timestamp": [0], "adc": [1], "fchannel": [1]})
    data_path = tmp_path / "d.csv"
    df.to_csv(data_path, index=False)

    monkeypatch.setattr(analyze, "derive_calibration_constants", lambda *a, **k: {"a": (1.0,0.0), "c": (0.0,0.0), "sigma_E": (1.0,0.0)})
    monkeypatch.setattr(analyze, "derive_calibration_constants_auto", lambda *a, **k: {"a": (1.0,0.0), "c": (0.0,0.0), "sigma_E": (1.0,0.0)})
    monkeypatch.setattr(analyze, "fit_time_series", lambda *a, **k: FitResult({}, np.zeros((0,0)), 0))
    monkeypatch.setattr(analyze, "plot_spectrum", lambda *a, **k: None)
    monkeypatch.setattr(analyze, "plot_time_series", lambda *a, **k: Path(k["out_png"]).touch())

    captured = {}

    def fake_basic(level=None, **kwargs):
        captured["level"] = level

    monkeypatch.setattr(logging, "basicConfig", fake_basic)

    args = [
        "analyze.py",
        "--config",
        str(cfg_path),
        "--input",
        str(data_path),
        "--output_dir",
        str(tmp_path),
        "--debug",
    ]
    monkeypatch.setattr(sys, "argv", args)
    analyze.main()

    assert captured.get("level") == logging.DEBUG


def test_settle_s_cli(tmp_path, monkeypatch):
    cfg = {
        "pipeline": {"log_level": "INFO"},
        "calibration": {},
        "spectral_fit": {"do_spectral_fit": False, "expected_peaks": {"Po210": 0}},
        "time_fit": {
            "do_time_fit": True,
            "window_po214": [0.0, 20.0],
            "hl_po214": [1.0, 0.0],
            "eff_po214": [1.0, 0.0],
            "flags": {},
        },
        "systematics": {"enable": False},
        "plotting": {"plot_save_formats": ["png"]},
    }
    cfg_path = tmp_path / "cfg.json"
    with open(cfg_path, "w") as f:
        json.dump(cfg, f)

    df = pd.DataFrame({
        "fUniqueID": [1, 2],
        "fBits": [0, 0],
        "timestamp": [0.0, 10.0],
        "adc": [8.0, 8.0],
        "fchannel": [1, 1],
    })
    data_path = tmp_path / "d.csv"
    df.to_csv(data_path, index=False)

    monkeypatch.setattr(analyze, "derive_calibration_constants", lambda *a, **k: {"a": (1.0,0.0), "c": (0.0,0.0), "sigma_E": (1.0,0.0)})
    monkeypatch.setattr(analyze, "derive_calibration_constants_auto", lambda *a, **k: {"a": (1.0,0.0), "c": (0.0,0.0), "sigma_E": (1.0,0.0)})
    monkeypatch.setattr(analyze, "plot_spectrum", lambda *a, **k: None)
    monkeypatch.setattr(analyze, "plot_time_series", lambda *a, **k: Path(k["out_png"]).touch())

    captured = {}

    def fake_fit(ts_dict, t_start, t_end, config, **kwargs):
        captured["times"] = ts_dict["Po214"].tolist()
        return FitResult({}, np.zeros((0, 0)), 0)

    monkeypatch.setattr(analyze, "fit_time_series", fake_fit)

    args = [
        "analyze.py",
        "--config",
        str(cfg_path),
        "--input",
        str(data_path),
        "--output_dir",
        str(tmp_path),
        "--settle-s",
        "5",
    ]
    monkeypatch.setattr(sys, "argv", args)
    analyze.main()

    assert captured["times"] == [10.0]


def test_settle_s_summary(tmp_path, monkeypatch):
    cfg = {
        "pipeline": {"log_level": "INFO"},
        "calibration": {},
        "spectral_fit": {"do_spectral_fit": False, "expected_peaks": {"Po210": 0}},
        "time_fit": {"do_time_fit": False},
        "systematics": {"enable": False},
        "plotting": {"plot_save_formats": ["png"]},
    }
    cfg_path = tmp_path / "cfg.json"
    with open(cfg_path, "w") as f:
        json.dump(cfg, f)

    df = pd.DataFrame({"fUniqueID": [1], "fBits": [0], "timestamp": [0], "adc": [1], "fchannel": [1]})
    data_path = tmp_path / "d.csv"
    df.to_csv(data_path, index=False)

    monkeypatch.setattr(analyze, "derive_calibration_constants", lambda *a, **k: {"a": (1.0,0.0), "c": (0.0,0.0), "sigma_E": (1.0,0.0)})
    monkeypatch.setattr(analyze, "derive_calibration_constants_auto", lambda *a, **k: {"a": (1.0,0.0), "c": (0.0,0.0), "sigma_E": (1.0,0.0)})
    monkeypatch.setattr(analyze, "fit_time_series", lambda *a, **k: FitResult({}, np.zeros((0,0)), 0))
    monkeypatch.setattr(analyze, "plot_spectrum", lambda *a, **k: None)
    monkeypatch.setattr(analyze, "plot_time_series", lambda *a, **k: Path(k["out_png"]).touch())
    monkeypatch.setattr(analyze, "cov_heatmap", lambda *a, **k: Path(a[1]).touch())
    monkeypatch.setattr(analyze, "efficiency_bar", lambda *a, **k: Path(a[1]).touch())

    captured = {}

    def fake_write(out_dir, summary, timestamp=None):
        captured["summary"] = summary
        d = Path(out_dir) / "x"
        d.mkdir(parents=True, exist_ok=True)
        return str(d)

    monkeypatch.setattr(analyze, "write_summary", fake_write)
    monkeypatch.setattr(analyze, "copy_config", lambda *a, **k: None)

    args = [
        "analyze.py",
        "--config",
        str(cfg_path),
        "--input",
        str(data_path),
        "--output_dir",
        str(tmp_path),
        "--settle-s",
        "5",
    ]
    monkeypatch.setattr(sys, "argv", args)
    analyze.main()

    assert captured["summary"]["analysis"]["settle_s"] == 5.0


def test_analysis_end_time_cli(tmp_path, monkeypatch):
    cfg = {
        "pipeline": {"log_level": "INFO"},
        "calibration": {},
        "spectral_fit": {"do_spectral_fit": False, "expected_peaks": {"Po210": 0}},
        "time_fit": {
            "do_time_fit": True,
            "window_po214": [0.0, 20.0],
            "hl_po214": [1.0, 0.0],
            "eff_po214": [1.0, 0.0],
            "flags": {},
        },
        "systematics": {"enable": False},
        "plotting": {"plot_save_formats": ["png"]},
    }
    cfg_path = tmp_path / "cfg.json"
    with open(cfg_path, "w") as f:
        json.dump(cfg, f)

    df = pd.DataFrame({
        "fUniqueID": [1, 2],
        "fBits": [0, 0],
        "timestamp": [0.0, 10.0],
        "adc": [8.0, 8.0],
        "fchannel": [1, 1],
    })
    data_path = tmp_path / "d.csv"
    df.to_csv(data_path, index=False)

    monkeypatch.setattr(analyze, "derive_calibration_constants", lambda *a, **k: {"a": (1.0,0.0), "c": (0.0,0.0), "sigma_E": (1.0,0.0)})
    monkeypatch.setattr(analyze, "derive_calibration_constants_auto", lambda *a, **k: {"a": (1.0,0.0), "c": (0.0,0.0), "sigma_E": (1.0,0.0)})
    monkeypatch.setattr(analyze, "plot_spectrum", lambda *a, **k: None)
    monkeypatch.setattr(analyze, "plot_time_series", lambda *a, **k: Path(k["out_png"]).touch())

    captured = {}

    def fake_fit(ts_dict, t_start, t_end, config, **kwargs):
        captured["times"] = ts_dict["Po214"].tolist()
        return FitResult({}, np.zeros((0, 0)), 0)

    monkeypatch.setattr(analyze, "fit_time_series", fake_fit)

    args = [
        "analyze.py",
        "--config",
        str(cfg_path),
        "--input",
        str(data_path),
        "--output_dir",
        str(tmp_path),
        "--analysis-end-time",
        "1970-01-01T00:00:05Z",
    ]
    monkeypatch.setattr(sys, "argv", args)
    analyze.main()

    assert captured["times"] == [0.0]


def test_analysis_start_time_cli(tmp_path, monkeypatch):
    cfg = {
        "pipeline": {"log_level": "INFO"},
        "calibration": {},
        "spectral_fit": {"do_spectral_fit": False, "expected_peaks": {"Po210": 0}},
        "time_fit": {
            "do_time_fit": True,
            "window_po214": [0.0, 20.0],
            "hl_po214": [1.0, 0.0],
            "eff_po214": [1.0, 0.0],
            "flags": {},
        },
        "systematics": {"enable": False},
        "plotting": {"plot_save_formats": ["png"]},
    }
    cfg_path = tmp_path / "cfg.json"
    with open(cfg_path, "w") as f:
        json.dump(cfg, f)

    df = pd.DataFrame({
        "fUniqueID": [1],
        "fBits": [0],
        "timestamp": [15.0],
        "adc": [8.0],
        "fchannel": [1],
    })
    data_path = tmp_path / "d.csv"
    df.to_csv(data_path, index=False)

    monkeypatch.setattr(analyze, "derive_calibration_constants", lambda *a, **k: {"a": (1.0,0.0), "c": (0.0,0.0), "sigma_E": (1.0,0.0)})
    monkeypatch.setattr(analyze, "derive_calibration_constants_auto", lambda *a, **k: {"a": (1.0,0.0), "c": (0.0,0.0), "sigma_E": (1.0,0.0)})
    monkeypatch.setattr(analyze, "plot_spectrum", lambda *a, **k: None)
    monkeypatch.setattr(analyze, "plot_time_series", lambda *a, **k: Path(k["out_png"]).touch())

    captured = {}

    def fake_fit(ts_dict, t_start, t_end, config, **kwargs):
        captured["t_start"] = t_start
        return FitResult({}, np.zeros((0, 0)), 0)

    monkeypatch.setattr(analyze, "fit_time_series", fake_fit)

    args = [
        "analyze.py",
        "--config",
        str(cfg_path),
        "--input",
        str(data_path),
        "--output_dir",
        str(tmp_path),
        "--analysis-start-time",
        "1970-01-01T00:00:10Z",
    ]
    monkeypatch.setattr(sys, "argv", args)
    analyze.main()

    assert captured["t_start"] == 15.0


def test_spike_end_time_cli(tmp_path, monkeypatch):
    cfg = {
        "pipeline": {"log_level": "INFO"},
        "calibration": {},
        "spectral_fit": {"do_spectral_fit": False, "expected_peaks": {"Po210": 0}},
        "time_fit": {
            "do_time_fit": True,
            "window_po214": [0.0, 20.0],
            "hl_po214": [1.0, 0.0],
            "eff_po214": [1.0, 0.0],
            "flags": {},
        },
        "systematics": {"enable": False},
        "plotting": {"plot_save_formats": ["png"]},
    }
    cfg_path = tmp_path / "cfg.json"
    with open(cfg_path, "w") as f:
        json.dump(cfg, f)

    df = pd.DataFrame({
        "fUniqueID": [1, 2],
        "fBits": [0, 0],
        "timestamp": [0.0, 10.0],
        "adc": [8.0, 8.0],
        "fchannel": [1, 1],
    })
    data_path = tmp_path / "d.csv"
    df.to_csv(data_path, index=False)

    monkeypatch.setattr(analyze, "derive_calibration_constants", lambda *a, **k: {"a": (1.0,0.0), "c": (0.0,0.0), "sigma_E": (1.0,0.0)})
    monkeypatch.setattr(analyze, "derive_calibration_constants_auto", lambda *a, **k: {"a": (1.0,0.0), "c": (0.0,0.0), "sigma_E": (1.0,0.0)})
    monkeypatch.setattr(analyze, "plot_spectrum", lambda *a, **k: None)
    monkeypatch.setattr(analyze, "plot_time_series", lambda *a, **k: Path(k["out_png"]).touch())

    captured = {}

    def fake_fit(ts_dict, t_start, t_end, config, **kwargs):
        captured["times"] = ts_dict["Po214"].tolist()
        return FitResult({}, np.zeros((0, 0)), 0)

    monkeypatch.setattr(analyze, "fit_time_series", fake_fit)

    args = [
        "analyze.py",
        "--config",
        str(cfg_path),
        "--input",
        str(data_path),
        "--output_dir",
        str(tmp_path),
        "--spike-end-time",
        "1970-01-01T00:00:05Z",
    ]
    monkeypatch.setattr(sys, "argv", args)
    analyze.main()

    assert captured["times"] == [10.0]


def test_spike_period_cli(tmp_path, monkeypatch):
    cfg = {
        "pipeline": {"log_level": "INFO"},
        "calibration": {},
        "spectral_fit": {"do_spectral_fit": False, "expected_peaks": {"Po210": 0}},
        "time_fit": {
            "do_time_fit": True,
            "window_po214": [0.0, 20.0],
            "hl_po214": [1.0, 0.0],
            "eff_po214": [1.0, 0.0],
            "flags": {},
        },
        "systematics": {"enable": False},
        "plotting": {"plot_save_formats": ["png"]},
    }
    cfg_path = tmp_path / "cfg.json"
    with open(cfg_path, "w") as f:
        json.dump(cfg, f)

    df = pd.DataFrame({
        "fUniqueID": [1, 2, 3],
        "fBits": [0, 0, 0],
        "timestamp": [0.0, 6.0, 12.0],
        "adc": [8.0, 8.0, 8.0],
        "fchannel": [1, 1, 1],
    })
    data_path = tmp_path / "d.csv"
    df.to_csv(data_path, index=False)

    monkeypatch.setattr(analyze, "derive_calibration_constants", lambda *a, **k: {"a": (1.0,0.0), "c": (0.0,0.0), "sigma_E": (1.0,0.0)})
    monkeypatch.setattr(analyze, "derive_calibration_constants_auto", lambda *a, **k: {"a": (1.0,0.0), "c": (0.0,0.0), "sigma_E": (1.0,0.0)})
    monkeypatch.setattr(analyze, "plot_spectrum", lambda *a, **k: None)
    monkeypatch.setattr(analyze, "plot_time_series", lambda *a, **k: Path(k["out_png"]).touch())

    captured = {}

    def fake_fit(ts_dict, t_start, t_end, config, **kwargs):
        captured["times"] = ts_dict["Po214"].tolist()
        return FitResult({}, np.zeros((0, 0)), 0)

    monkeypatch.setattr(analyze, "fit_time_series", fake_fit)

    saved = {}

    def fake_write(out_dir, summary, timestamp=None):
        saved["summary"] = summary
        d = Path(out_dir) / "x"
        d.mkdir(parents=True, exist_ok=True)
        return str(d)

    monkeypatch.setattr(analyze, "write_summary", fake_write)
    monkeypatch.setattr(analyze, "copy_config", lambda *a, **k: None)

    args = [
        "analyze.py",
        "--config",
        str(cfg_path),
        "--input",
        str(data_path),
        "--output_dir",
        str(tmp_path),
        "--spike-period",
        "1970-01-01T00:00:00Z",
        "1970-01-01T00:00:05Z",
        "--spike-period",
        "1970-01-01T00:00:10Z",
        "1970-01-01T00:00:13Z",
    ]
    monkeypatch.setattr(sys, "argv", args)
    analyze.main()

    assert captured["times"] == [6.0]
    assert saved["summary"]["analysis"]["spike_periods"] == [
        ["1970-01-01T00:00:00Z", "1970-01-01T00:00:05Z"],
        ["1970-01-01T00:00:10Z", "1970-01-01T00:00:13Z"],
    ]


def test_seed_cli_sets_random_seed(tmp_path, monkeypatch):
    cfg = {
        "pipeline": {"log_level": "INFO"},
        "calibration": {},
        "spectral_fit": {"do_spectral_fit": False, "expected_peaks": {"Po210": 0}},
        "time_fit": {"do_time_fit": False},
        "systematics": {"enable": False},
        "plotting": {"plot_save_formats": ["png"]},
    }
    cfg_path = tmp_path / "cfg.json"
    with open(cfg_path, "w") as f:
        json.dump(cfg, f)

    df = pd.DataFrame({"fUniqueID": [1], "fBits": [0], "timestamp": [0], "adc": [1], "fchannel": [1]})
    data_path = tmp_path / "d.csv"
    df.to_csv(data_path, index=False)

    monkeypatch.setattr(analyze, "derive_calibration_constants", lambda *a, **k: {"a": (1.0,0.0), "c": (0.0,0.0), "sigma_E": (1.0,0.0)})
    monkeypatch.setattr(analyze, "derive_calibration_constants_auto", lambda *a, **k: {"a": (1.0,0.0), "c": (0.0,0.0), "sigma_E": (1.0,0.0)})
    monkeypatch.setattr(analyze, "fit_time_series", lambda *a, **k: FitResult({}, np.zeros((0,0)), 0))
    monkeypatch.setattr(analyze, "plot_spectrum", lambda *a, **k: None)
    monkeypatch.setattr(analyze, "plot_time_series", lambda *a, **k: Path(k["out_png"]).touch())
    monkeypatch.setattr(analyze, "cov_heatmap", lambda *a, **k: Path(a[1]).touch())
    monkeypatch.setattr(analyze, "efficiency_bar", lambda *a, **k: Path(a[1]).touch())

    captured = {}
    def fake_write(out_dir, summary, timestamp=None):
        captured["summary"] = summary
        d = Path(out_dir) / "x"
        d.mkdir(parents=True, exist_ok=True)
        return str(d)

    monkeypatch.setattr(analyze, "write_summary", fake_write)
    monkeypatch.setattr(analyze, "copy_config", lambda *a, **k: None)

    args = [
        "analyze.py",
        "--config",
        str(cfg_path),
        "--input",
        str(data_path),
        "--output_dir",
        str(tmp_path),
        "--seed",
        "123",
    ]
    monkeypatch.setattr(sys, "argv", args)
    analyze.main()

    assert captured["summary"]["random_seed"] == 123


def test_ambient_concentration_recorded(tmp_path, monkeypatch):
    cfg = {
        "pipeline": {"log_level": "INFO"},
        "analysis": {"ambient_concentration": 0.5},
        "calibration": {},
        "spectral_fit": {"do_spectral_fit": False, "expected_peaks": {"Po210": 0}},
        "time_fit": {"do_time_fit": False},
        "systematics": {"enable": False},
        "plotting": {"plot_save_formats": ["png"]},
    }
    cfg_path = tmp_path / "cfg.json"
    with open(cfg_path, "w") as f:
        json.dump(cfg, f)

    df = pd.DataFrame({"fUniqueID": [1], "fBits": [0], "timestamp": [0], "adc": [1], "fchannel": [1]})
    data_path = tmp_path / "d.csv"
    df.to_csv(data_path, index=False)

    monkeypatch.setattr(analyze, "derive_calibration_constants", lambda *a, **k: {"a": (1.0,0.0), "c": (0.0,0.0), "sigma_E": (1.0,0.0)})
    monkeypatch.setattr(analyze, "derive_calibration_constants_auto", lambda *a, **k: {"a": (1.0,0.0), "c": (0.0,0.0), "sigma_E": (1.0,0.0)})
    monkeypatch.setattr(analyze, "fit_time_series", lambda *a, **k: FitResult({}, np.zeros((0,0)), 0))
    monkeypatch.setattr(analyze, "plot_spectrum", lambda *a, **k: None)
    monkeypatch.setattr(analyze, "plot_time_series", lambda *a, **k: Path(k["out_png"]).touch())
    monkeypatch.setattr(analyze, "cov_heatmap", lambda *a, **k: Path(a[1]).touch())
    monkeypatch.setattr(analyze, "efficiency_bar", lambda *a, **k: Path(a[1]).touch())

    captured = {}
    def fake_plot_equivalent_air(t, v, e, conc, out_png, config=None):
        captured["conc"] = conc
        Path(out_png).touch()

    monkeypatch.setattr(analyze, "plot_equivalent_air", fake_plot_equivalent_air)

    def fake_write(out_dir, summary, timestamp=None):
        captured["summary"] = summary
        d = Path(out_dir) / "x"
        d.mkdir(parents=True, exist_ok=True)
        return str(d)

    monkeypatch.setattr(analyze, "write_summary", fake_write)
    monkeypatch.setattr(analyze, "copy_config", lambda *a, **k: None)

    args = [
        "analyze.py",
        "--config",
        str(cfg_path),
        "--input",
        str(data_path),
        "--output_dir",
        str(tmp_path),
        "--ambient-concentration",
        "1.2",
    ]
    monkeypatch.setattr(sys, "argv", args)
    analyze.main()

    assert captured["summary"]["analysis"]["ambient_concentration"] == 1.2
    assert captured["conc"] == 1.2


def test_ambient_concentration_from_config(tmp_path, monkeypatch):
    cfg = {
        "pipeline": {"log_level": "INFO"},
        "analysis": {"ambient_concentration": 0.7},
        "calibration": {},
        "spectral_fit": {"do_spectral_fit": False, "expected_peaks": {"Po210": 0}},
        "time_fit": {"do_time_fit": False},
        "systematics": {"enable": False},
        "plotting": {"plot_save_formats": ["png"]},
    }
    cfg_path = tmp_path / "cfg.json"
    with open(cfg_path, "w") as f:
        json.dump(cfg, f)

    df = pd.DataFrame({"fUniqueID": [1], "fBits": [0], "timestamp": [0], "adc": [1], "fchannel": [1]})
    data_path = tmp_path / "d.csv"
    df.to_csv(data_path, index=False)

    monkeypatch.setattr(analyze, "derive_calibration_constants", lambda *a, **k: {"a": (1.0,0.0), "c": (0.0,0.0), "sigma_E": (1.0,0.0)})
    monkeypatch.setattr(analyze, "derive_calibration_constants_auto", lambda *a, **k: {"a": (1.0,0.0), "c": (0.0,0.0), "sigma_E": (1.0,0.0)})
    monkeypatch.setattr(analyze, "fit_time_series", lambda *a, **k: FitResult({}, np.zeros((0,0)), 0))
    monkeypatch.setattr(analyze, "plot_spectrum", lambda *a, **k: None)
    monkeypatch.setattr(analyze, "plot_time_series", lambda *a, **k: Path(k["out_png"]).touch())
    monkeypatch.setattr(analyze, "cov_heatmap", lambda *a, **k: Path(a[1]).touch())
    monkeypatch.setattr(analyze, "efficiency_bar", lambda *a, **k: Path(a[1]).touch())

    captured = {}
    def fake_plot_equivalent_air(t, v, e, conc, out_png, config=None):
        captured["conc"] = conc
        Path(out_png).touch()

    monkeypatch.setattr(analyze, "plot_equivalent_air", fake_plot_equivalent_air)

    def fake_write(out_dir, summary, timestamp=None):
        captured["summary"] = summary
        d = Path(out_dir) / "x"
        d.mkdir(parents=True, exist_ok=True)
        return str(d)

    monkeypatch.setattr(analyze, "write_summary", fake_write)
    monkeypatch.setattr(analyze, "copy_config", lambda *a, **k: None)

    args = [
        "analyze.py",
        "--config",
        str(cfg_path),
        "--input",
        str(data_path),
        "--output_dir",
        str(tmp_path),
    ]
    monkeypatch.setattr(sys, "argv", args)
    analyze.main()

    assert captured["summary"]["analysis"]["ambient_concentration"] == 0.7
    assert captured["conc"] == 0.7


def test_ambient_file_interpolation(tmp_path, monkeypatch):
    cfg = {
        "pipeline": {"log_level": "INFO"},
        "calibration": {},
        "spectral_fit": {"do_spectral_fit": False, "expected_peaks": {"Po210": 0}},
        "time_fit": {"do_time_fit": False},
        "systematics": {"enable": False},
        "plotting": {"plot_save_formats": ["png"]},
    }
    cfg_path = tmp_path / "cfg.json"
    with open(cfg_path, "w") as f:
        json.dump(cfg, f)

    df = pd.DataFrame({
        "fUniqueID": [1, 2],
        "fBits": [0, 0],
        "timestamp": [0, 2],
        "adc": [1, 1],
        "fchannel": [1, 1],
    })
    data_path = tmp_path / "d.csv"
    df.to_csv(data_path, index=False)

    amb = tmp_path / "amb.txt"
    np.savetxt(amb, [[0.0, 1.0], [2.0, 2.0]])

    monkeypatch.setattr(analyze, "derive_calibration_constants", lambda *a, **k: {"a": (1.0,0.0), "c": (0.0,0.0), "sigma_E": (1.0,0.0)})
    monkeypatch.setattr(analyze, "derive_calibration_constants_auto", lambda *a, **k: {"a": (1.0,0.0), "c": (0.0,0.0), "sigma_E": (1.0,0.0)})
    monkeypatch.setattr(analyze, "fit_time_series", lambda *a, **k: FitResult({}, np.zeros((0,0)), 0))
    monkeypatch.setattr(analyze, "plot_spectrum", lambda *a, **k: None)
    monkeypatch.setattr(analyze, "plot_time_series", lambda *a, **k: Path(k["out_png"]).touch())
    monkeypatch.setattr(analyze, "cov_heatmap", lambda *a, **k: Path(a[1]).touch())
    monkeypatch.setattr(analyze, "efficiency_bar", lambda *a, **k: Path(a[1]).touch())

    # Constant radon activity so volumes depend only on ambient interpolation
    import radon_activity
    monkeypatch.setattr(radon_activity, "compute_radon_activity", lambda *a, **k: (10.0, 1.0))

    captured = {}

    def fake_plot_equivalent_air(t, v, e, conc, out_png, config=None):
        captured["conc"] = conc
        captured["times"] = list(t)
        captured["vol"] = list(v)
        captured["err"] = list(e)
        Path(out_png).touch()

    monkeypatch.setattr(analyze, "plot_equivalent_air", fake_plot_equivalent_air)

    def fake_write(out_dir, summary, timestamp=None):
        d = Path(out_dir) / "x"
        d.mkdir(parents=True, exist_ok=True)
        return str(d)

    monkeypatch.setattr(analyze, "write_summary", fake_write)
    monkeypatch.setattr(analyze, "copy_config", lambda *a, **k: None)

    args = [
        "analyze.py",
        "--config",
        str(cfg_path),
        "--input",
        str(data_path),
        "--output_dir",
        str(tmp_path),
        "--ambient-file",
        str(amb),
    ]
    monkeypatch.setattr(sys, "argv", args)
    analyze.main()

    assert captured.get("conc") is None

    exp_times = np.linspace(0.0, 2.0, 100)
    amb = np.interp(exp_times, [0.0, 2.0], [1.0, 2.0])
    exp_vol = 10.0 / amb
    exp_err = 1.0 / amb
    assert np.allclose(captured["times"], exp_times.tolist())
    assert np.allclose(captured["vol"], exp_vol.tolist())
    assert np.allclose(captured["err"], exp_err.tolist())


def test_burst_mode_from_config(tmp_path, monkeypatch):
    cfg = {
        "pipeline": {"log_level": "INFO"},
        "calibration": {},
        "spectral_fit": {"do_spectral_fit": False, "expected_peaks": {"Po210": 0}},
        "time_fit": {"do_time_fit": False},
        "systematics": {"enable": False},
        "plotting": {"plot_save_formats": ["png"]},
        "burst_filter": {"burst_mode": "none"},
    }
    cfg_path = tmp_path / "cfg.json"
    with open(cfg_path, "w") as f:
        json.dump(cfg, f)

    df = pd.DataFrame({"fUniqueID": [1], "fBits": [0], "timestamp": [0], "adc": [1], "fchannel": [1]})
    data_path = tmp_path / "d.csv"
    df.to_csv(data_path, index=False)

    recorded = {}

    def fake_burst(df, cfg, mode="rate"):
        recorded["mode"] = mode
        return df, 0

    monkeypatch.setattr(analyze, "apply_burst_filter", fake_burst)
    monkeypatch.setattr(analyze, "derive_calibration_constants", lambda *a, **k: {"a": (1.0,0.0), "c": (0.0,0.0), "sigma_E": (1.0,0.0)})
    monkeypatch.setattr(analyze, "derive_calibration_constants_auto", lambda *a, **k: {"a": (1.0,0.0), "c": (0.0,0.0), "sigma_E": (1.0,0.0)})
    monkeypatch.setattr(analyze, "fit_time_series", lambda *a, **k: FitResult({}, np.zeros((0,0)), 0))
    monkeypatch.setattr(analyze, "plot_spectrum", lambda *a, **k: None)
    monkeypatch.setattr(analyze, "plot_time_series", lambda *a, **k: Path(k["out_png"]).touch())
    monkeypatch.setattr(analyze, "cov_heatmap", lambda *a, **k: Path(a[1]).touch())
    monkeypatch.setattr(analyze, "efficiency_bar", lambda *a, **k: Path(a[1]).touch())

    args = [
        "analyze.py",
        "--config",
        str(cfg_path),
        "--input",
        str(data_path),
        "--output_dir",
        str(tmp_path),
    ]
    monkeypatch.setattr(sys, "argv", args)
    analyze.main()

    assert recorded.get("mode") == "none"


def test_burst_mode_micro_config(tmp_path, monkeypatch):
    cfg = {
        "pipeline": {"log_level": "INFO"},
        "calibration": {},
        "spectral_fit": {"do_spectral_fit": False, "expected_peaks": {"Po210": 0}},
        "time_fit": {"do_time_fit": False},
        "systematics": {"enable": False},
        "plotting": {"plot_save_formats": ["png"]},
        "burst_filter": {"burst_mode": "micro"},
    }
    cfg_path = tmp_path / "cfg.json"
    with open(cfg_path, "w") as f:
        json.dump(cfg, f)

    df = pd.DataFrame({"fUniqueID": [1], "fBits": [0], "timestamp": [0], "adc": [1], "fchannel": [1]})
    data_path = tmp_path / "d.csv"
    df.to_csv(data_path, index=False)

    recorded = {}

    def fake_burst(df, cfg, mode="rate"):
        recorded["mode"] = mode
        return df, 0

    monkeypatch.setattr(analyze, "apply_burst_filter", fake_burst)
    monkeypatch.setattr(analyze, "derive_calibration_constants", lambda *a, **k: {"a": (1.0,0.0), "c": (0.0,0.0), "sigma_E": (1.0,0.0)})
    monkeypatch.setattr(analyze, "derive_calibration_constants_auto", lambda *a, **k: {"a": (1.0,0.0), "c": (0.0,0.0), "sigma_E": (1.0,0.0)})
    monkeypatch.setattr(analyze, "fit_time_series", lambda *a, **k: FitResult({}, np.zeros((0,0)), 0))
    monkeypatch.setattr(analyze, "plot_spectrum", lambda *a, **k: None)
    monkeypatch.setattr(analyze, "plot_time_series", lambda *a, **k: Path(k["out_png"]).touch())
    monkeypatch.setattr(analyze, "cov_heatmap", lambda *a, **k: Path(a[1]).touch())
    monkeypatch.setattr(analyze, "efficiency_bar", lambda *a, **k: Path(a[1]).touch())

    args = [
        "analyze.py",
        "--config",
        str(cfg_path),
        "--input",
        str(data_path),
        "--output_dir",
        str(tmp_path),
    ]
    monkeypatch.setattr(sys, "argv", args)
    analyze.main()

    assert recorded.get("mode") == "micro"


def test_burst_mode_cli_overrides(tmp_path, monkeypatch):
    cfg = {
        "pipeline": {"log_level": "INFO"},
        "calibration": {},
        "spectral_fit": {"do_spectral_fit": False, "expected_peaks": {"Po210": 0}},
        "time_fit": {"do_time_fit": False},
        "systematics": {"enable": False},
        "plotting": {"plot_save_formats": ["png"]},
        "burst_filter": {"burst_mode": "none"},
    }
    cfg_path = tmp_path / "cfg.json"
    with open(cfg_path, "w") as f:
        json.dump(cfg, f)

    df = pd.DataFrame({"fUniqueID": [1], "fBits": [0], "timestamp": [0], "adc": [1], "fchannel": [1]})
    data_path = tmp_path / "d.csv"
    df.to_csv(data_path, index=False)

    recorded = {}

    def fake_burst(df, cfg, mode="rate"):
        recorded["mode"] = mode
        return df, 0

    monkeypatch.setattr(analyze, "apply_burst_filter", fake_burst)
    monkeypatch.setattr(analyze, "derive_calibration_constants", lambda *a, **k: {"a": (1.0,0.0), "c": (0.0,0.0), "sigma_E": (1.0,0.0)})
    monkeypatch.setattr(analyze, "derive_calibration_constants_auto", lambda *a, **k: {"a": (1.0,0.0), "c": (0.0,0.0), "sigma_E": (1.0,0.0)})
    monkeypatch.setattr(analyze, "fit_time_series", lambda *a, **k: FitResult({}, np.zeros((0,0)), 0))
    monkeypatch.setattr(analyze, "plot_spectrum", lambda *a, **k: None)
    monkeypatch.setattr(analyze, "plot_time_series", lambda *a, **k: Path(k["out_png"]).touch())
    monkeypatch.setattr(analyze, "cov_heatmap", lambda *a, **k: Path(a[1]).touch())
    monkeypatch.setattr(analyze, "efficiency_bar", lambda *a, **k: Path(a[1]).touch())

    args = [
        "analyze.py",
        "--config",
        str(cfg_path),
        "--input",
        str(data_path),
        "--output_dir",
        str(tmp_path),
        "--burst-mode",
        "micro",
    ]
    monkeypatch.setattr(sys, "argv", args)
    analyze.main()

    assert recorded.get("mode") == "micro"


def test_burst_mode_summary_config(tmp_path, monkeypatch):
    cfg = {
        "pipeline": {"log_level": "INFO"},
        "calibration": {},
        "spectral_fit": {"do_spectral_fit": False, "expected_peaks": {"Po210": 0}},
        "time_fit": {"do_time_fit": False},
        "systematics": {"enable": False},
        "plotting": {"plot_save_formats": ["png"]},
    }
    cfg_path = tmp_path / "cfg.json"
    with open(cfg_path, "w") as f:
        json.dump(cfg, f)

    df = pd.DataFrame({"fUniqueID": [1], "fBits": [0], "timestamp": [0], "adc": [1], "fchannel": [1]})
    data_path = tmp_path / "d.csv"
    df.to_csv(data_path, index=False)

    monkeypatch.setattr(analyze, "apply_burst_filter", lambda df, cfg, mode="rate": (df, 0))
    monkeypatch.setattr(analyze, "derive_calibration_constants", lambda *a, **k: {"a": (1.0,0.0), "c": (0.0,0.0), "sigma_E": (1.0,0.0)})
    monkeypatch.setattr(analyze, "derive_calibration_constants_auto", lambda *a, **k: {"a": (1.0,0.0), "c": (0.0,0.0), "sigma_E": (1.0,0.0)})
    monkeypatch.setattr(analyze, "fit_time_series", lambda *a, **k: FitResult({}, np.zeros((0,0)), 0))
    monkeypatch.setattr(analyze, "plot_spectrum", lambda *a, **k: None)
    monkeypatch.setattr(analyze, "plot_time_series", lambda *a, **k: Path(k["out_png"]).touch())
    monkeypatch.setattr(analyze, "cov_heatmap", lambda *a, **k: Path(a[1]).touch())
    monkeypatch.setattr(analyze, "efficiency_bar", lambda *a, **k: Path(a[1]).touch())

    saved = {}

    def fake_write(out_dir, summary, timestamp=None):
        saved["summary"] = summary
        d = Path(out_dir) / "x"
        d.mkdir(parents=True, exist_ok=True)
        return str(d)

    monkeypatch.setattr(analyze, "write_summary", fake_write)
    monkeypatch.setattr(analyze, "copy_config", lambda *a, **k: None)

    args = [
        "analyze.py",
        "--config",
        str(cfg_path),
        "--input",
        str(data_path),
        "--output_dir",
        str(tmp_path),
        "--burst-mode",
        "micro",
    ]
    monkeypatch.setattr(sys, "argv", args)
    analyze.main()

    assert saved["summary"]["burst_filter"]["burst_mode"] == "micro"


def test_burst_filter_auto_disabled(tmp_path, monkeypatch):
    cfg = {
        "pipeline": {"log_level": "INFO"},
        "calibration": {},
        "spectral_fit": {"do_spectral_fit": False, "expected_peaks": {"Po210": 0}},
        "time_fit": {"do_time_fit": False},
        "systematics": {"enable": False},
        "plotting": {"plot_save_formats": ["png"]},
        "burst_filter": {"burst_mode": "rate"},
    }
    cfg_path = tmp_path / "cfg.json"
    with open(cfg_path, "w") as f:
        json.dump(cfg, f)

    df = pd.DataFrame(
        {
            "fUniqueID": [1, 2],
            "fBits": [0, 0],
            "timestamp": [0, 2000],
            "adc": [1, 1],
            "fchannel": [1, 1],
        }
    )
    data_path = tmp_path / "d.csv"
    df.to_csv(data_path, index=False)

    recorded = {}

    def fake_burst(df, cfg, mode="rate"):
        recorded["mode"] = mode
        return df, 0

    monkeypatch.setattr(analyze, "apply_burst_filter", fake_burst)
    monkeypatch.setattr(
        analyze,
        "derive_calibration_constants",
        lambda *a, **k: {"a": (1.0, 0.0), "c": (0.0, 0.0), "sigma_E": (1.0, 0.0)},
    )
    monkeypatch.setattr(
        analyze,
        "derive_calibration_constants_auto",
        lambda *a, **k: {"a": (1.0, 0.0), "c": (0.0, 0.0), "sigma_E": (1.0, 0.0)},
    )
    monkeypatch.setattr(
        analyze, "fit_time_series", lambda *a, **k: FitResult({}, np.zeros((0, 0)), 0)
    )
    monkeypatch.setattr(analyze, "plot_spectrum", lambda *a, **k: None)
    monkeypatch.setattr(analyze, "plot_time_series", lambda *a, **k: Path(k["out_png"]).touch())
    monkeypatch.setattr(analyze, "cov_heatmap", lambda *a, **k: Path(a[1]).touch())
    monkeypatch.setattr(analyze, "efficiency_bar", lambda *a, **k: Path(a[1]).touch())

    args = [
        "analyze.py",
        "--config",
        str(cfg_path),
        "--input",
        str(data_path),
        "--output_dir",
        str(tmp_path),
    ]
    monkeypatch.setattr(sys, "argv", args)
    analyze.main()

    assert recorded.get("mode") == "none"


def test_ambient_concentration_default_none(tmp_path, monkeypatch):
    cfg = {
        "pipeline": {"log_level": "INFO"},
        "calibration": {},
        "spectral_fit": {"do_spectral_fit": False, "expected_peaks": {"Po210": 0}},
        "time_fit": {"do_time_fit": False},
        "systematics": {"enable": False},
        "plotting": {"plot_save_formats": ["png"]},
    }
    cfg_path = tmp_path / "cfg.json"
    with open(cfg_path, "w") as f:
        json.dump(cfg, f)

    df = pd.DataFrame({"fUniqueID": [1], "fBits": [0], "timestamp": [0], "adc": [1], "fchannel": [1]})
    data_path = tmp_path / "d.csv"
    df.to_csv(data_path, index=False)

    monkeypatch.setattr(analyze, "derive_calibration_constants", lambda *a, **k: {"a": (1.0, 0.0), "c": (0.0, 0.0), "sigma_E": (1.0, 0.0)})
    monkeypatch.setattr(analyze, "derive_calibration_constants_auto", lambda *a, **k: {"a": (1.0, 0.0), "c": (0.0, 0.0), "sigma_E": (1.0, 0.0)})
    monkeypatch.setattr(analyze, "fit_time_series", lambda *a, **k: FitResult({}, np.zeros((0,0)), 0))
    monkeypatch.setattr(analyze, "plot_spectrum", lambda *a, **k: None)
    monkeypatch.setattr(analyze, "plot_time_series", lambda *a, **k: Path(k["out_png"]).touch())
    monkeypatch.setattr(analyze, "cov_heatmap", lambda *a, **k: Path(a[1]).touch())
    monkeypatch.setattr(analyze, "efficiency_bar", lambda *a, **k: Path(a[1]).touch())

    captured = {}

    def fake_write(out_dir, summary, timestamp=None):
        captured["summary"] = summary
        d = Path(out_dir) / "x"
        d.mkdir(parents=True, exist_ok=True)
        return str(d)

    monkeypatch.setattr(analyze, "write_summary", fake_write)
    monkeypatch.setattr(analyze, "copy_config", lambda *a, **k: None)

    args = [
        "analyze.py",
        "--config",
        str(cfg_path),
        "--input",
        str(data_path),
        "--output_dir",
        str(tmp_path),
    ]
    monkeypatch.setattr(sys, "argv", args)
    analyze.main()

    assert captured["summary"]["analysis"]["ambient_concentration"] is None


def test_ambient_concentration_written_to_summary_file(tmp_path, monkeypatch):
    cfg = {
        "pipeline": {"log_level": "INFO"},
        "analysis": {"ambient_concentration": 1.3},
        "calibration": {},
        "spectral_fit": {"do_spectral_fit": False, "expected_peaks": {"Po210": 0}},
        "time_fit": {"do_time_fit": False},
        "systematics": {"enable": False},
        "plotting": {"plot_save_formats": ["png"]},
    }
    cfg_path = tmp_path / "cfg.json"
    with open(cfg_path, "w") as f:
        json.dump(cfg, f)

    df = pd.DataFrame({"fUniqueID": [1], "fBits": [0], "timestamp": [0], "adc": [1], "fchannel": [1]})
    data_path = tmp_path / "d.csv"
    df.to_csv(data_path, index=False)

    monkeypatch.setattr(analyze, "derive_calibration_constants", lambda *a, **k: {"a": (1.0, 0.0), "c": (0.0, 0.0), "sigma_E": (1.0, 0.0)})
    monkeypatch.setattr(analyze, "derive_calibration_constants_auto", lambda *a, **k: {"a": (1.0, 0.0), "c": (0.0, 0.0), "sigma_E": (1.0, 0.0)})
    monkeypatch.setattr(analyze, "fit_time_series", lambda *a, **k: FitResult({}, np.zeros((0,0)), 0))
    monkeypatch.setattr(analyze, "plot_spectrum", lambda *a, **k: None)
    monkeypatch.setattr(analyze, "plot_time_series", lambda *a, **k: Path(k["out_png"]).touch())
    monkeypatch.setattr(analyze, "cov_heatmap", lambda *a, **k: Path(a[1]).touch())
    monkeypatch.setattr(analyze, "efficiency_bar", lambda *a, **k: Path(a[1]).touch())
    monkeypatch.setattr(analyze, "plot_equivalent_air", lambda *a, **k: Path(a[4]).touch())

    from io_utils import write_summary as real_write_summary

    results = {}

    def capture_write(out_dir, summary, timestamp=None):
        p = real_write_summary(out_dir, summary, timestamp)
        results["path"] = p
        return p

    monkeypatch.setattr(analyze, "write_summary", capture_write)
    monkeypatch.setattr(analyze, "copy_config", lambda *a, **k: None)

    args = [
        "analyze.py",
        "--config",
        str(cfg_path),
        "--input",
        str(data_path),
        "--output_dir",
        str(tmp_path),
    ]
    monkeypatch.setattr(sys, "argv", args)
    analyze.main()

    summary_path = Path(results["path"]) / "summary.json"
    with open(summary_path, "r", encoding="utf-8") as f:
        summary = json.load(f)

    assert summary["analysis"]["ambient_concentration"] == 1.3


def test_spike_periods_null_config(tmp_path, monkeypatch):
    cfg = {
        "pipeline": {"log_level": "INFO"},
        "analysis": {"spike_periods": None},
        "calibration": {},
        "spectral_fit": {"do_spectral_fit": False, "expected_peaks": {"Po210": 0}},
        "time_fit": {
            "do_time_fit": True,
            "window_po214": [0.0, 20.0],
            "hl_po214": [1.0, 0.0],
            "eff_po214": [1.0, 0.0],
            "flags": {},
        },
        "systematics": {"enable": False},
        "plotting": {"plot_save_formats": ["png"]},
    }

    cfg_path = tmp_path / "cfg.json"
    with open(cfg_path, "w") as f:
        json.dump(cfg, f)

    df = pd.DataFrame({"fUniqueID": [1], "fBits": [0], "timestamp": [0.0], "adc": [8.0], "fchannel": [1]})
    data_path = tmp_path / "d.csv"
    df.to_csv(data_path, index=False)

    monkeypatch.setattr(analyze, "derive_calibration_constants", lambda *a, **k: {"a": (1.0, 0.0), "c": (0.0, 0.0), "sigma_E": (1.0, 0.0)})
    monkeypatch.setattr(analyze, "derive_calibration_constants_auto", lambda *a, **k: {"a": (1.0, 0.0), "c": (0.0, 0.0), "sigma_E": (1.0, 0.0)})
    monkeypatch.setattr(analyze, "fit_time_series", lambda *a, **k: FitResult({}, np.zeros((0,0)), 0))
    monkeypatch.setattr(analyze, "plot_spectrum", lambda *a, **k: None)
    monkeypatch.setattr(analyze, "plot_time_series", lambda *a, **k: Path(k["out_png"]).touch())

    saved = {}

    def fake_write(out_dir, summary, timestamp=None):
        saved["summary"] = summary
        d = Path(out_dir) / "x"
        d.mkdir(parents=True, exist_ok=True)
        return str(d)

    monkeypatch.setattr(analyze, "write_summary", fake_write)
    monkeypatch.setattr(analyze, "copy_config", lambda *a, **k: None)

    args = [
        "analyze.py",
        "--config",
        str(cfg_path),
        "--input",
        str(data_path),
        "--output_dir",
        str(tmp_path),
    ]
    monkeypatch.setattr(sys, "argv", args)

    analyze.main()

    assert saved["summary"]["analysis"]["spike_periods"] == []


def test_hl_po214_cli_overrides(tmp_path, monkeypatch):
    cfg = {
        "pipeline": {"log_level": "INFO"},
        "calibration": {},
        "spectral_fit": {"do_spectral_fit": False, "expected_peaks": {"Po210": 0}},
        "time_fit": {
            "do_time_fit": True,
            "window_po214": [0.0, 20.0],
            "window_po218": [0.0, 20.0],
            "hl_po214": [1.0, 0.0],
            "hl_po218": [2.0, 0.0],
            "eff_po214": [1.0, 0.0],
            "eff_po218": [1.0, 0.0],
            "flags": {},
        },
        "systematics": {"enable": False},
        "plotting": {"plot_save_formats": ["png"]},
    }

    cfg_path = tmp_path / "cfg.json"
    with open(cfg_path, "w") as f:
        json.dump(cfg, f)

    df = pd.DataFrame({"fUniqueID": [1], "fBits": [0], "timestamp": [0.0], "adc": [8.0], "fchannel": [1]})
    data_path = tmp_path / "d.csv"
    df.to_csv(data_path, index=False)

    monkeypatch.setattr(analyze, "derive_calibration_constants", lambda *a, **k: {"a": (1.0, 0.0), "c": (0.0, 0.0), "sigma_E": (1.0, 0.0)})
    monkeypatch.setattr(analyze, "derive_calibration_constants_auto", lambda *a, **k: {"a": (1.0, 0.0), "c": (0.0, 0.0), "sigma_E": (1.0, 0.0)})
    monkeypatch.setattr(analyze, "plot_spectrum", lambda *a, **k: None)
    monkeypatch.setattr(analyze, "plot_time_series", lambda *a, **k: Path(k["out_png"]).touch())

    calls = []

    def fake_fit(ts_dict, t_start, t_end, config, **kwargs):
        iso = list(ts_dict.keys())[0]
        calls.append((iso, config))
        return FitResult({}, np.zeros((0, 0)), 0)

    monkeypatch.setattr(analyze, "fit_time_series", fake_fit)

    args = [
        "analyze.py",
        "--config",
        str(cfg_path),
        "--input",
        str(data_path),
        "--output_dir",
        str(tmp_path),
        "--hl-po214",
        "5",
    ]
    monkeypatch.setattr(sys, "argv", args)

    analyze.main()

    values = {iso: c["isotopes"][iso]["half_life_s"] for iso, c in calls}
    assert values["Po214"] == 5.0



def test_hl_po210_default_used(tmp_path, monkeypatch):
    cfg = {
        "pipeline": {"log_level": "INFO"},
        "calibration": {},
        "spectral_fit": {"do_spectral_fit": False, "expected_peaks": {"Po210": 0}},
        "time_fit": {
            "do_time_fit": False,
            "window_po210": [5.2, 5.4],
            "flags": {},
        },
        "systematics": {"enable": False},
        "plotting": {"plot_save_formats": ["png"]},
    }

    cfg_path = tmp_path / "cfg.json"
    with open(cfg_path, "w") as f:
        json.dump(cfg, f)

    df = pd.DataFrame({"fUniqueID": [1], "fBits": [0], "timestamp": [0.0], "adc": [8.0], "fchannel": [1]})
    data_path = tmp_path / "d.csv"
    df.to_csv(data_path, index=False)

    monkeypatch.setattr(analyze, "derive_calibration_constants", lambda *a, **k: {"a": (1.0, 0.0), "c": (0.0, 0.0), "sigma_E": (1.0, 0.0)})
    monkeypatch.setattr(analyze, "derive_calibration_constants_auto", lambda *a, **k: {"a": (1.0, 0.0), "c": (0.0, 0.0), "sigma_E": (1.0, 0.0)})

    received = {}

    def fake_plot_time_series(*args, **kwargs):
        received.update(kwargs)
        Path(kwargs["out_png"]).touch()
        return None

    monkeypatch.setattr(analyze, "plot_spectrum", lambda *a, **k: None)
    monkeypatch.setattr(analyze, "fit_time_series", lambda *a, **k: FitResult({}, np.zeros((0, 0)), 0))
    monkeypatch.setattr(analyze, "plot_time_series", fake_plot_time_series)
    monkeypatch.setattr(analyze, "cov_heatmap", lambda *a, **k: Path(a[1]).touch())
    monkeypatch.setattr(analyze, "efficiency_bar", lambda *a, **k: Path(a[1]).touch())

    args = [
        "analyze.py",
        "--config",
        str(cfg_path),
        "--input",
        str(data_path),
        "--output_dir",
        str(tmp_path),
    ]
    monkeypatch.setattr(sys, "argv", args)

    analyze.main()

    assert "hl_po210" not in received["config"]


def test_time_fields_written_back(tmp_path, monkeypatch):
    cfg = {
        "pipeline": {"log_level": "INFO"},
        "baseline": {"range": ["0", "1"], "monitor_volume_l": 605.0, "sample_volume_l": 0.0},
        "analysis": {
            "analysis_end_time": "1970-01-01T00:00:05Z",
            "spike_end_time": "1970-01-01T00:00:00Z",
            "spike_periods": [["1970-01-01T00:00:02Z", "1970-01-01T00:00:03Z"]],
            "run_periods": [["1970-01-01T00:00:00Z", "1970-01-01T00:00:10Z"]],
            "radon_interval": ["1970-01-01T00:00:03Z", "1970-01-01T00:00:05Z"],
        },
        "calibration": {},
        "spectral_fit": {"do_spectral_fit": False, "expected_peaks": {"Po210": 0}},
        "time_fit": {"do_time_fit": False},
        "systematics": {"enable": False},
        "plotting": {"plot_save_formats": ["png"]},
    }

    cfg_path = tmp_path / "cfg.json"
    with open(cfg_path, "w") as f:
        json.dump(cfg, f)

    df = pd.DataFrame({
        "fUniqueID": [1, 2, 3],
        "fBits": [0, 0, 0],
        "timestamp": [0.5, 2.5, 4.5],
        "adc": [8.0, 8.0, 8.0],
        "fchannel": [1, 1, 1],
    })
    data_path = tmp_path / "d.csv"
    df.to_csv(data_path, index=False)

    captured = {}
    orig_load = analyze.load_config

    def fake_load(path):
        cfg_local = orig_load(path)
        return cfg_local

    monkeypatch.setattr(analyze, "load_config", fake_load)

    def fake_copy(outdir, cfg_in, exist_ok=False):
        captured["cfg"] = cfg_in

    monkeypatch.setattr(analyze, "copy_config", fake_copy)

    monkeypatch.setattr(analyze, "derive_calibration_constants", lambda *a, **k: {"a": (1.0, 0.0), "c": (0.0, 0.0), "sigma_E": (1.0, 0.0)})
    monkeypatch.setattr(analyze, "derive_calibration_constants_auto", lambda *a, **k: {"a": (1.0, 0.0), "c": (0.0, 0.0), "sigma_E": (1.0, 0.0)})
    monkeypatch.setattr(analyze, "fit_time_series", lambda *a, **k: FitResult({}, np.zeros((0, 0)), 0))
    monkeypatch.setattr(analyze, "plot_spectrum", lambda *a, **k: None)
    monkeypatch.setattr(analyze, "plot_time_series", lambda *a, **k: Path(k["out_png"]).touch())
    monkeypatch.setattr(analyze, "cov_heatmap", lambda *a, **k: Path(a[1]).touch())
    monkeypatch.setattr(analyze, "efficiency_bar", lambda *a, **k: Path(a[1]).touch())
    monkeypatch.setattr(analyze, "apply_burst_filter", lambda df, cfg, mode="rate": (df, 0))
    monkeypatch.setattr(analyze, "scan_systematics", lambda *a, **k: ({}, 0.0))

    args = [
        "analyze.py",
        "--config",
        str(cfg_path),
        "--input",
        str(data_path),
        "--output_dir",
        str(tmp_path),
    ]
    monkeypatch.setattr(sys, "argv", args)

    analyze.main()

    used = captured.get("cfg", {})
    assert used["analysis"]["analysis_end_time"] == 5.0
    assert used["analysis"]["spike_end_time"] == 0.0
    assert used["analysis"]["spike_periods"] == [[2.0, 3.0]]
    assert used["analysis"]["run_periods"] == [[0.0, 10.0]]
<<<<<<< HEAD
    assert used["analysis"]["radon_interval"] == [3.0, 5.0]
    exp_start = datetime(1970, 1, 1, 0, 0, 0, tzinfo=timezone.utc)
    exp_end = datetime(1970, 1, 1, 0, 0, 1, tzinfo=timezone.utc)
=======
    assert used["analysis"]["radon_interval"] == [
        "1970-01-01T00:00:03+00:00",
        "1970-01-01T00:00:05+00:00",
    ]
>>>>>>> 66d45498
    assert used["baseline"]["range"] == [
        exp_start,
        exp_end,
    ]




<|MERGE_RESOLUTION|>--- conflicted
+++ resolved
@@ -2070,16 +2070,11 @@
     assert used["analysis"]["spike_end_time"] == 0.0
     assert used["analysis"]["spike_periods"] == [[2.0, 3.0]]
     assert used["analysis"]["run_periods"] == [[0.0, 10.0]]
-<<<<<<< HEAD
+
     assert used["analysis"]["radon_interval"] == [3.0, 5.0]
     exp_start = datetime(1970, 1, 1, 0, 0, 0, tzinfo=timezone.utc)
     exp_end = datetime(1970, 1, 1, 0, 0, 1, tzinfo=timezone.utc)
-=======
-    assert used["analysis"]["radon_interval"] == [
-        "1970-01-01T00:00:03+00:00",
-        "1970-01-01T00:00:05+00:00",
-    ]
->>>>>>> 66d45498
+
     assert used["baseline"]["range"] == [
         exp_start,
         exp_end,
