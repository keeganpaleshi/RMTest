--- conflicted
+++ resolved
@@ -1613,12 +1613,9 @@
         "time_fit": {
             "do_time_fit": True,
             "window_Po214": [0.0, 20.0],
-<<<<<<< HEAD
             "window_Po210": [5.0, 6.0],
-=======
             "window_Po218": [0.0, 20.0],
             "window_Po210": [5.2, 5.4],
->>>>>>> 439f63c5
             "hl_Po214": [1.0, 0.0],
             "hl_Po210": [2.0, 0.0],
             "eff_Po214": [1.0, 0.0],
@@ -1639,41 +1636,22 @@
 
     monkeypatch.setattr(analyze, "derive_calibration_constants", lambda *a, **k: {"a": (1.0, 0.0), "c": (0.0, 0.0), "sigma_E": (1.0, 0.0)})
     monkeypatch.setattr(analyze, "derive_calibration_constants_auto", lambda *a, **k: {"a": (1.0, 0.0), "c": (0.0, 0.0), "sigma_E": (1.0, 0.0)})
-<<<<<<< HEAD
-    monkeypatch.setattr(analyze, "plot_spectrum", lambda *a, **k: None)
-    monkeypatch.setattr(analyze, "plot_time_series", lambda *a, **k: Path(k["out_png"]).touch())
-
-    calls = []
+
+    # Combined stub for plot_time_series to fill both `received` and `captured`
     received = {}
-
-    def fake_fit(ts_dict, t_start, t_end, config):
-        iso = list(ts_dict.keys())[0]
-        calls.append((iso, config))
-        return FitResult({}, np.zeros((0, 0)), 0)
-
-    def fake_plot_ts(*args, **kwargs):
+    captured = {}
+    def fake_plot_time_series_combined(*args, **kwargs):
         received.update(kwargs)
+        fname = Path(kwargs["out_png"]).name
+        captured[fname] = kwargs["config"]
         Path(kwargs["out_png"]).touch()
         return None
 
-    monkeypatch.setattr(analyze, "fit_time_series", fake_fit)
-    monkeypatch.setattr(analyze, "plot_time_series", fake_plot_ts)
-=======
+    monkeypatch.setattr(analyze, "plot_spectrum", lambda *a, **k: None)
     monkeypatch.setattr(analyze, "fit_time_series", lambda *a, **k: FitResult({}, np.zeros((0, 0)), 0))
-    monkeypatch.setattr(analyze, "plot_spectrum", lambda *a, **k: None)
-
-    captured = {}
-
-    def fake_plot_time_series(*args, **kwargs):
-        key = Path(kwargs["out_png"]).name
-        captured[key] = kwargs["config"]
-        Path(kwargs["out_png"]).touch()
-        return None
-
-    monkeypatch.setattr(analyze, "plot_time_series", fake_plot_time_series)
-    monkeypatch.setattr(analyze, "cov_heatmap", lambda *a, **k: Path(a[1]).touch())
-    monkeypatch.setattr(analyze, "efficiency_bar", lambda *a, **k: Path(a[1]).touch())
->>>>>>> 439f63c5
+    monkeypatch.setattr(analyze, "plot_time_series", fake_plot_time_series_combined)
+    monkeypatch.setattr(analyze, "cov_heatmap", lambda *a, **k: Path(a[1]).touch())
+    monkeypatch.setattr(analyze, "efficiency_bar", lambda *a, **k: Path(a[1]).touch())
 
     args = [
         "analyze.py",
@@ -1690,11 +1668,9 @@
 
     analyze.main()
 
-<<<<<<< HEAD
     assert received["config"]["hl_Po210"][0] == 7.0
-=======
     cfg_used = captured.get("time_series_Po210.png")
     assert cfg_used is not None
     assert cfg_used["hl_Po210"][0] == 7.0
->>>>>>> 439f63c5
-
+
+
