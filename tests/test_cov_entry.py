--- conflicted
+++ resolved
@@ -4,12 +4,10 @@
 import pytest
 
 sys.path.insert(0, str(Path(__file__).resolve().parents[1]))
-<<<<<<< HEAD
-from fitting import FitResult
-=======
+
 import analyze
 from fitting import FitResult, FitParams
->>>>>>> 013a97ad
+
 
 
 def test_cov_entry_valid_params():
