# -----------------------------------------------------
# plot_utils.py
# -----------------------------------------------------

import os
import numpy as np
import matplotlib.pyplot as plt
import matplotlib.dates as mdates
from datetime import datetime
<<<<<<< HEAD
from constants import PO214, PO218
=======
from color_schemes import COLOR_SCHEMES
>>>>>>> 89d93aba

# Half-life constants used for the time-series overlay [seconds]
PO214_HALF_LIFE_S = PO214.half_life_s
PO218_HALF_LIFE_S = PO218.half_life_s

__all__ = [
    "plot_time_series",
    "plot_spectrum",
    "plot_radon_activity",
    "plot_equivalent_air",
    "plot_modeled_radon_activity",
    "plot_radon_trend",
]


def plot_time_series(
    all_timestamps,
    all_energies,
    fit_results,
    t_start,
    t_end,
    config,
    out_png,
    hl_Po214=None,
    hl_Po218=None,
):
    """
    all_timestamps: 1D np.ndarray of absolute UNIX times (s)
    all_energies:   1D np.ndarray of energies (MeV)
    fit_results:    dict from fit_time_series(...)
    t_start, t_end: floats (absolute UNIX times) for the fit window
    config:         JSON dict or nested configuration
    out_png:        output path for the PNG file
    hl_Po214, hl_Po218: optional half-life values in seconds. If not
        provided, these are looked up in ``config`` and default to
        ``PO214_HALF_LIFE_S`` and ``PO218_HALF_LIFE_S`` respectively.
    """

    if fit_results is None:
        fit_results = {}

    def _cfg_get(cfg, key, default=None):
        if isinstance(cfg, dict) and "time_fit" in cfg and key in cfg["time_fit"]:
            return cfg["time_fit"][key]
        if isinstance(cfg, dict) and key in cfg:
            return cfg[key]
        return default

    po214_hl = (
        float(hl_Po214)
        if hl_Po214 is not None
        else float(config.get("hl_Po214", [PO214_HALF_LIFE_S])[0])
    )
    po218_hl = (
        float(hl_Po218)
        if hl_Po218 is not None
        else float(config.get("hl_Po218", [PO218_HALF_LIFE_S])[0])
    )

    if po214_hl <= 0:
        raise ValueError("hl_Po214 must be positive")
    if po218_hl <= 0:
        raise ValueError("hl_Po218 must be positive")

    iso_params = {
        "Po214": {
            "window": _cfg_get(config, "window_Po214"),
            "eff": float(_cfg_get(config, "eff_Po214", [1.0])[0]),
            "half_life": po214_hl,
        },
        "Po218": {
            "window": _cfg_get(config, "window_Po218"),
            "eff": float(_cfg_get(config, "eff_Po218", [1.0])[0]),
            "half_life": po218_hl,
        },
        "Po210": {
            "window": _cfg_get(config, "window_Po210"),
            "eff": float(_cfg_get(config, "eff_Po210", [1.0])[0]),
            "half_life": float(_cfg_get(config, "hl_Po210", [328320])[0]),
        },
    }
    iso_list = [iso for iso, p in iso_params.items() if p["window"] is not None]
    # Time since t_start:
    times_rel = all_timestamps - t_start

    # 1) Choose binning:
    # Newer config files may store plot options under keys prefixed with
    # "plot_".  Fall back to the old names for backwards compatibility.
    bin_mode = str(
        config.get(
            "plot_time_binning_mode",
            config.get("time_bin_mode", "fixed"),
        )
    ).lower()
    if bin_mode in ("fd", "auto"):
        # Freedman Diaconis rule on the entire time range:
        data = times_rel[(times_rel >= 0) & (times_rel <= (t_end - t_start))]
        if len(data) < 2:
            n_bins = 1
        else:
            q25, q75 = np.percentile(data, [25, 75])
            iqr = q75 - q25
            if iqr <= 0:
                n_bins = int(config.get("time_bins_fallback", 1))
            else:
                bin_width = 2 * iqr / (len(data) ** (1.0 / 3.0))
                n_bins = max(
                    1, int(np.ceil((data.max() - data.min()) / bin_width)))
    else:
        # fixed-width bins (integer-second data) – use floor so the
        # very last partial bin is dropped and every remaining bin has
        # exactly the same width.
        dt = int(
            config.get(
                "plot_time_bin_width_s",
                config.get("time_bin_s", 3600),
            )
        )
        n_bins = int(np.floor((t_end - t_start) / dt))
        if n_bins < 1:
            n_bins = 1

    # ------------------------------------------------------------------
    # Build equally-spaced edges so Δt is identical for each bin
    # ------------------------------------------------------------------
    if bin_mode not in ("fd", "auto"):
        edges = np.arange(0, (n_bins + 1) * dt, dt, dtype=float)
    else:
        edges = np.linspace(0, (t_end - t_start), n_bins + 1)
    centers = 0.5 * (edges[:-1] + edges[1:])
    centers_abs = t_start + centers
    centers_dt = mdates.date2num([datetime.utcfromtimestamp(t) for t in centers_abs])
    bin_widths = np.diff(edges)

    # Optional normalisation to counts / s (set in config)
    normalise_rate = bool(config.get("plot_time_normalise_rate", False))

    # 2) Plot each isotope s histogram + overlay the model:
    plt.figure(figsize=(8, 6))
    palette_name = str(config.get("palette", "default"))
    palette = COLOR_SCHEMES.get(palette_name, COLOR_SCHEMES["default"])
    colors = {
        "Po214": palette.get("Po214", "tab:red"),
        "Po218": palette.get("Po218", "tab:blue"),
        "Po210": palette.get("Po210", "tab:green"),
    }

    for iso in iso_list:
        emin, emax = iso_params[iso]["window"]
        mask_iso = (
            (all_energies >= emin)
            & (all_energies <= emax)
            & (all_timestamps >= t_start)
            & (all_timestamps <= t_end)
        )
        t_iso_rel = times_rel[mask_iso]

        # Histogram of observed counts:
        counts_iso, _ = np.histogram(t_iso_rel, bins=edges)
        if normalise_rate:
            counts_iso = counts_iso / bin_widths

        style = str(config.get("plot_time_style", "steps")).lower()
        if style == "lines":
            plt.plot(
                centers_dt,
                counts_iso,
                marker="o",
                linestyle="-",
                color=colors[iso],
                label=f"Data {iso}",
            )
        else:
            plt.step(
                centers_dt,
                counts_iso,
                where="mid",
                color=colors[iso],
                label=f"Data {iso}",
            )

        # Overlay the continuous model curve (scaled to counts/bin)
        # only when fit results are provided for this isotope.
        has_fit = any(k in fit_results for k in (f"E_{iso}", "E"))
        if has_fit:
            lam = np.log(2.0) / iso_params[iso]["half_life"]
            eff = iso_params[iso]["eff"]

            E_iso = fit_results.get(f"E_{iso}", fit_results.get("E", 0.0))
            B_iso = fit_results.get(f"B_{iso}", fit_results.get("B", 0.0))
            N0_iso = fit_results.get(f"N0_{iso}", fit_results.get("N0", 0.0))

            # r_iso(t_rel) = eff * [E*(1 - exp(-lam*t_rel)) + lam*N0*exp(-lam*t_rel)] + B
            r_rel = (
                eff
                * (
                    E_iso * (1.0 - np.exp(-lam * centers))
                    + lam * N0_iso * np.exp(-lam * centers)
                )
                + B_iso
            )

            # Convert rate (counts/s) to expected counts per bin if not normalising
            model_counts = r_rel if normalise_rate else r_rel * bin_widths
            plt.plot(
                centers_dt,
                model_counts,
                color=colors[iso],
                lw=2,
                ls="--",
                label=f"Model {iso}",
            )

    plt.xlabel("Time")
    plt.ylabel("Counts / s" if normalise_rate else "Counts per bin")
    title_isos = " & ".join(iso_list)
    plt.title(f"{title_isos} Time Series Fit")
    plt.legend(fontsize="small")

    ax = plt.gca()
    locator = mdates.AutoDateLocator()
    try:
        formatter = mdates.ConciseDateFormatter(locator)
    except AttributeError:  # older matplotlib
        formatter = mdates.AutoDateFormatter(locator)
    ax.xaxis.set_major_locator(locator)
    ax.xaxis.set_major_formatter(formatter)
    plt.gcf().autofmt_xdate()
    plt.tight_layout()
    dirpath = os.path.dirname(out_png) or "."
    os.makedirs(dirpath, exist_ok=True)

    # Determine which formats to save. If not specified, fall back to the
    # extension of the provided output path.
    fmt_default = os.path.splitext(out_png)[1].lstrip(".") or "png"
    save_fmts = config.get("plot_save_formats", [fmt_default])
    if isinstance(save_fmts, str):
        save_fmts = [save_fmts]

    base = os.path.splitext(out_png)[0]
    for fmt in save_fmts:
        out_file = base + f".{fmt}"
        plt.savefig(out_file, dpi=300)
    plt.close()

    # (Optionally) also write a small JSON of the binned values:
    if config.get("dump_time_series_json", False):
        import json

        ts_summary = {"centers_s": centers.tolist()}
        for iso in iso_list:
            emin, emax = iso_params[iso]["window"]
            ts_summary[f"counts_{iso}"] = np.histogram(
                times_rel[
                    (all_energies >= emin)
                    & (all_energies <= emax)
                    & (all_timestamps >= t_start)
                    & (all_timestamps <= t_end)
                ],
                bins=edges,
            )[0].tolist()
        with open(out_png.replace(".png", "_ts.json"), "w") as jf:
            json.dump(ts_summary, jf, indent=2)


def plot_spectrum(
    energies,
    fit_vals=None,
    out_png="spectrum.png",
    bins=400,
    bin_edges=None,
    config=None,
):
    """Plot energy spectrum and optional fit overlay.

    Parameters
    ----------
    energies : array-like
        Energy values in MeV.
    fit_vals : dict, optional
        Dictionary of fit parameters to overlay. If provided, a
        residual panel is also produced.
    out_png : str, optional
        Output path (extension used if ``plot_save_formats`` not set).
    bins : int, optional
        Number of bins if ``bin_edges`` is not supplied.
    bin_edges : array-like, optional
        Explicit bin edges in MeV.  Overrides ``bins``.
    config : dict, optional
        Plotting configuration dictionary.
    """
    show_res = bool(fit_vals)
    if bin_edges is None and config is not None and "plot_spectrum_binsize_adc" in config:
        step = float(config["plot_spectrum_binsize_adc"])
        e_min, e_max = energies.min(), energies.max()
        bin_edges = np.arange(e_min, e_max + step, step)

    if bin_edges is not None:
        hist, edges = np.histogram(energies, bins=bin_edges)
    else:
        hist, edges = np.histogram(energies, bins=bins)
    centers = 0.5 * (edges[:-1] + edges[1:])
    width = edges[1] - edges[0]

    if show_res:
        fig, (ax_main, ax_res) = plt.subplots(
            2, 1, sharex=True, figsize=(8, 6),
            gridspec_kw={"height_ratios": [3, 1]}
        )
    else:
        fig, ax_main = plt.subplots(figsize=(8, 6))
        ax_res = None

    palette_name = str(config.get("palette", "default")) if config else "default"
    palette = COLOR_SCHEMES.get(palette_name, COLOR_SCHEMES["default"])
    hist_color = palette.get("hist", "gray")
    ax_main.bar(centers, hist, width=width, color=hist_color, alpha=0.7, label="Data")

    if fit_vals:
        x = np.linspace(edges[0], edges[-1], 1000)
        sigma_E = fit_vals.get("sigma_E", 1.0)
        y = fit_vals.get("b0", 0.0) + fit_vals.get("b1", 0.0) * x
        for pk in ("Po210", "Po218", "Po214"):
            mu_key = f"mu_{pk}"
            amp_key = f"S_{pk}"
            if mu_key in fit_vals and amp_key in fit_vals:
                mu = fit_vals[mu_key]
                amp = fit_vals[amp_key]
                y += amp / (sigma_E * np.sqrt(2 * np.pi)) * np.exp(-0.5 * ((x - mu) / sigma_E) ** 2)
        palette_name = str(config.get("palette", "default")) if config else "default"
        palette = COLOR_SCHEMES.get(palette_name, COLOR_SCHEMES["default"])
        fit_color = palette.get("fit", "red")
        ax_main.plot(x, y * width, color=fit_color, lw=2, label="Fit")

        if show_res:
            y_cent = fit_vals.get("b0", 0.0) + fit_vals.get("b1", 0.0) * centers
            for pk in ("Po210", "Po218", "Po214"):
                mu_key = f"mu_{pk}"
                amp_key = f"S_{pk}"
                if mu_key in fit_vals and amp_key in fit_vals:
                    mu = fit_vals[mu_key]
                    amp = fit_vals[amp_key]
                    y_cent += amp / (
                        sigma_E * np.sqrt(2 * np.pi)
                    ) * np.exp(-0.5 * ((centers - mu) / sigma_E) ** 2)
            model_counts = y_cent * width
            residuals = hist - model_counts
            ax_res.bar(
                centers,
                residuals,
                width=width,
                color=hist_color,
                alpha=0.7,
            )
            ax_res.axhline(0.0, color="black", lw=1)
            ax_res.set_ylabel("Residuals")

    ax_main.set_ylabel("Counts per bin")
    ax_main.set_title("Energy Spectrum")
    if fit_vals:
        ax_main.legend(fontsize="small")
    if ax_res is not None:
        ax_res.set_xlabel("Energy (MeV)")
    else:
        ax_main.set_xlabel("Energy (MeV)")
    fig.tight_layout()
    dirpath = os.path.dirname(out_png) or "."
    os.makedirs(dirpath, exist_ok=True)

    fmt_default = os.path.splitext(out_png)[1].lstrip(".") or "png"
    save_fmts = []
    if config is not None:
        save_fmts = config.get("plot_save_formats", [])
    if not save_fmts:
        save_fmts = [fmt_default]
    if isinstance(save_fmts, str):
        save_fmts = [save_fmts]

    base = os.path.splitext(out_png)[0]
    for fmt in save_fmts:
        fig.savefig(base + f".{fmt}", dpi=300)
    plt.close(fig)


def plot_radon_activity(times, activity, errors, out_png, config=None):
    """Plot radon activity versus time with uncertainties."""
    times = np.asarray(times, dtype=float)
    activity = np.asarray(activity, dtype=float)
    errors = np.asarray(errors, dtype=float)

    times_dt = mdates.date2num([datetime.utcfromtimestamp(t) for t in times])

    plt.figure(figsize=(8, 4))
    palette_name = str(config.get("palette", "default")) if config else "default"
    palette = COLOR_SCHEMES.get(palette_name, COLOR_SCHEMES["default"])
    color = palette.get("radon_activity", "tab:purple")
    plt.errorbar(times_dt, activity, yerr=errors, fmt="o-", color=color)
    plt.xlabel("Time")
    plt.ylabel("Radon Activity (Bq)")
    plt.title("Extrapolated Radon Activity vs. Time")

    ax = plt.gca()
    locator = mdates.AutoDateLocator()
    try:
        formatter = mdates.ConciseDateFormatter(locator)
    except AttributeError:
        formatter = mdates.AutoDateFormatter(locator)
    ax.xaxis.set_major_locator(locator)
    ax.xaxis.set_major_formatter(formatter)
    plt.gcf().autofmt_xdate()
    plt.tight_layout()
    dirpath = os.path.dirname(out_png) or "."
    os.makedirs(dirpath, exist_ok=True)

    fmt_default = os.path.splitext(out_png)[1].lstrip(".") or "png"
    fmts = config.get("plot_save_formats", [fmt_default]) if config else [fmt_default]
    if isinstance(fmts, str):
        fmts = [fmts]
    base = os.path.splitext(out_png)[0]
    for fmt in fmts:
        plt.savefig(base + f".{fmt}", dpi=300)
    plt.close()


def plot_equivalent_air(times, volumes, errors, conc, out_png, config=None):
    """Plot equivalent air volume versus time.

    Parameters
    ----------
    conc : float or str or None
        Ambient concentration label to include in the plot title. When ``None``
        the concentration is omitted from the title.
    """
    times = np.asarray(times, dtype=float)
    volumes = np.asarray(volumes, dtype=float)
    errors = np.asarray(errors, dtype=float)

    times_dt = mdates.date2num([datetime.utcfromtimestamp(t) for t in times])

    plt.figure(figsize=(8, 4))
    palette_name = str(config.get("palette", "default")) if config else "default"
    palette = COLOR_SCHEMES.get(palette_name, COLOR_SCHEMES["default"])
    color = palette.get("equivalent_air", "tab:green")
    plt.errorbar(times_dt, volumes, yerr=errors, fmt="o-", color=color)
    plt.xlabel("Time")
    plt.ylabel("Equivalent Air Volume")
    if conc is None:
        title = "Equivalent Air Volume vs. Time"
    else:
        title = f"Equivalent Air Volume vs. Time (ambient {conc} Bq/L)"
    plt.title(title)

    ax = plt.gca()
    locator = mdates.AutoDateLocator()
    try:
        formatter = mdates.ConciseDateFormatter(locator)
    except AttributeError:
        formatter = mdates.AutoDateFormatter(locator)
    ax.xaxis.set_major_locator(locator)
    ax.xaxis.set_major_formatter(formatter)
    plt.gcf().autofmt_xdate()
    plt.tight_layout()
    dirpath = os.path.dirname(out_png) or "."
    os.makedirs(dirpath, exist_ok=True)

    fmt_default = os.path.splitext(out_png)[1].lstrip(".") or "png"
    fmts = config.get("plot_save_formats", [fmt_default]) if config else [fmt_default]
    if isinstance(fmts, str):
        fmts = [fmts]
    base = os.path.splitext(out_png)[0]
    for fmt in fmts:
        plt.savefig(base + f".{fmt}", dpi=300)
    plt.close()


def plot_modeled_radon_activity(
    times,
    E,
    dE,
    N0,
    dN0,
    half_life_s,
    out_png,
    config=None,
):
    """Compute and plot modeled radon activity over time."""
    from radon_activity import radon_activity_curve

    activity, sigma = radon_activity_curve(times, E, dE, N0, dN0, half_life_s)
    plot_radon_activity(times, activity, sigma, out_png, config=config)


def plot_radon_trend(times, activity, out_png, config=None):
    """Plot modeled radon activity trend without uncertainties."""
    times = np.asarray(times, dtype=float)
    activity = np.asarray(activity, dtype=float)

    times_dt = mdates.date2num([datetime.utcfromtimestamp(t) for t in times])

    plt.figure(figsize=(8, 4))
    palette_name = str(config.get("palette", "default")) if config else "default"
    palette = COLOR_SCHEMES.get(palette_name, COLOR_SCHEMES["default"])
    color = palette.get("radon_activity", "tab:purple")
    plt.plot(times_dt, activity, "o-", color=color)
    plt.xlabel("Time")
    plt.ylabel("Radon Activity (Bq)")
    plt.title("Radon Activity Trend")

    ax = plt.gca()
    locator = mdates.AutoDateLocator()
    try:
        formatter = mdates.ConciseDateFormatter(locator)
    except AttributeError:
        formatter = mdates.AutoDateFormatter(locator)
    ax.xaxis.set_major_locator(locator)
    ax.xaxis.set_major_formatter(formatter)
    plt.gcf().autofmt_xdate()
    plt.tight_layout()

    dirpath = os.path.dirname(out_png) or "."
    os.makedirs(dirpath, exist_ok=True)

    fmt_default = os.path.splitext(out_png)[1].lstrip(".") or "png"
    fmts = config.get("plot_save_formats", [fmt_default]) if config else [fmt_default]
    if isinstance(fmts, str):
        fmts = [fmts]
    base = os.path.splitext(out_png)[0]
    for fmt in fmts:
        plt.savefig(base + f".{fmt}", dpi=300)
    plt.close()


# -----------------------------------------------------
# End of plot_utils.py
# -----------------------------------------------------<|MERGE_RESOLUTION|>--- conflicted
+++ resolved
@@ -7,11 +7,9 @@
 import matplotlib.pyplot as plt
 import matplotlib.dates as mdates
 from datetime import datetime
-<<<<<<< HEAD
 from constants import PO214, PO218
-=======
 from color_schemes import COLOR_SCHEMES
->>>>>>> 89d93aba
+
 
 # Half-life constants used for the time-series overlay [seconds]
 PO214_HALF_LIFE_S = PO214.half_life_s
