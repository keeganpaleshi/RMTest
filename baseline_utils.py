import logging
from datetime import datetime

import numpy as np
import pandas as pd

from utils.time_utils import parse_timestamp, tz_localize_utc, tz_convert_utc
from io_utils import load_events
from radon.baseline import (
    subtract_baseline_counts,
    subtract_baseline_rate,
)


class BaselineError(RuntimeError):
    """Raised when baseline subtraction diagnostics fail."""

    pass


__all__ = [
    "BaselineError",
    "compute_dilution_factor",
    "apply_baseline_subtraction",
    "subtract_baseline_dataframe",
    "subtract_baseline_counts",
    "subtract_baseline_rate",
    "rate_histogram",
    "subtract",
    "summarize_baseline",
    "baseline_period_before_data",
]


def compute_dilution_factor(monitor_volume: float, sample_volume: float) -> float:
    """Return ``monitor_volume / (monitor_volume + sample_volume)``.

    Parameters
    ----------
    monitor_volume:
        Detector chamber volume in litres. Must be finite and strictly
        positive.
    sample_volume:
        Volume of the sample air introduced to the chamber in litres. Must be
        finite and non-negative.

    Raises
    ------
    ValueError
        If either volume violates the physical constraints above.
    """

    monitor = float(monitor_volume)
    sample = float(sample_volume)
    if not np.isfinite(monitor):
        raise ValueError("monitor_volume must be finite")
    if not np.isfinite(sample):
        raise ValueError("sample_volume must be finite")
    if monitor <= 0:
        raise ValueError("monitor_volume must be positive")
    if sample < 0:
        raise ValueError("sample_volume must be non-negative")

    total = monitor + sample
    if total <= 0:
        # The checks above should prevent this, but guard against unexpected
        # floating-point behaviour.
        raise ValueError("combined volume must be positive")

    return monitor / total


def baseline_period_before_data(baseline_end, data_start):
    """Return ``True`` if the baseline interval ends before data starts.

    Parameters
    ----------
    baseline_end, data_start:
        ``str``, numeric seconds or ``datetime`` objects.  Values may be
        timezone-naive or timezone-aware and are interpreted in UTC.

    Notes
    -----
    Inputs are converted to UTC using :func:`utils.time_utils.parse_timestamp`
    and compared on their integer nanoseconds to avoid issues with mixed time
    zone information.
    """

    end_ns = parse_timestamp(pd.Timestamp(baseline_end)).value
    start_ns = parse_timestamp(pd.Timestamp(data_start)).value
    return end_ns < start_ns


def _to_datetime64(events: pd.DataFrame | pd.Series) -> np.ndarray:
    """Return ``numpy.ndarray`` of ``datetime64[ns]`` in UTC.

    Parameters
    ----------
    events:
        ``Series`` of timestamps or a ``DataFrame`` containing a
        ``"timestamp"`` column.

    Both timezone-naive and timezone-aware inputs are supported.  Any
    timezone information is converted to UTC before the underlying
    integer nanoseconds are reinterpreted as ``datetime64[ns]``.  This
    avoids ``pandas`` warnings when comparing arrays with different time
    zone attributes.
    """

    if isinstance(events, pd.DataFrame):
        col = events["timestamp"]
    else:
        col = events

    if pd.api.types.is_datetime64_any_dtype(col):
        ser = col
        if getattr(ser.dtype, "tz", None) is None:
            ser = tz_localize_utc(ser)
    else:
        ser = col.map(parse_timestamp)

    ser = tz_convert_utc(ser)
    return ser.to_numpy(dtype="datetime64[ns]")


def rate_histogram(df: pd.DataFrame, bins) -> tuple[np.ndarray, float]:
    """Return histogram in counts/s and the live time in seconds.

    Timestamp columns may be timezone-aware.  Differences are computed
    on the underlying integer nanoseconds to avoid issues with mixed
    time zones.
    """

    if df.empty:
        return np.zeros(len(bins) - 1, dtype=float), 0.0
    ts = _to_datetime64(df)
    ts_int = ts.view("int64")
    start = int(ts_int.min())
    end = int(ts_int.max())
    live = float((end - start) / 1e9)
    hist_src = df.get("subtracted_adc_hist", df["adc"]).to_numpy()
    hist, _ = np.histogram(hist_src, bins=bins)
    if live <= 0:
        return np.zeros_like(hist, dtype=float), live
    return hist / live, live


def apply_baseline_subtraction(
    df_analysis: pd.DataFrame,
    df_full: pd.DataFrame,
    bins,
    t_base0: datetime,
    t_base1: datetime,
    mode: str = "all",
    live_time_analysis: float | None = None,
    *,
    allow_fallback: bool = False,
) -> tuple[pd.DataFrame, np.ndarray]:
    """Return baseline-corrected ``DataFrame`` and histogram.

    ``t_base0`` and ``t_base1`` may be naïve or timezone-aware. They are
    interpreted in UTC and compared using integer nanoseconds to avoid
    issues with differing time zone information between ``df_full`` and
    the provided range. When ``baseline_range`` matches no events a warning is
    logged and a copy of ``df_analysis`` is returned unless ``allow_fallback``
    is ``False``, in which case :class:`BaselineError` is raised.
    """

    assert mode in ("none", "electronics", "radon", "all")

    if mode == "none":
        rate_an, live_an = rate_histogram(df_analysis, bins)
        if live_time_analysis is None:
            live_time_analysis = live_an
        hist = rate_an * live_time_analysis
        return df_analysis.copy(), hist

    rate_an, live_an = rate_histogram(df_analysis, bins)
    if live_time_analysis is None:
        live_time_analysis = live_an

    t0 = parse_timestamp(t_base0)
    t1 = parse_timestamp(t_base1)
    ts_full = _to_datetime64(df_full)
    if ts_full.size > 0:
        events_start = pd.Timestamp(ts_full.min(), tz="UTC")
        events_end = pd.Timestamp(ts_full.max(), tz="UTC")
        if t1 < events_start or t0 > events_end:
            msg = "Baseline interval outside data range"
            logging.warning("%s – taking counts anyway", msg)
            if not allow_fallback:
                raise BaselineError(msg)
    ts_int = ts_full.view("int64")
    t0_ns = t0.value
    t1_ns = t1.value
    mask = (ts_int >= t0_ns) & (ts_int <= t1_ns)
    if not mask.any():
        msg = "baseline_range matched no events"
        logging.warning("%s – subtraction skipped", msg)
        if not allow_fallback:
            raise BaselineError(msg)
        hist = rate_an * live_time_analysis
        return df_analysis.copy(), hist

    baseline_subset = df_full.loc[mask]

    rate_bl, live_bl = rate_histogram(baseline_subset, bins)

    if mode in ("electronics", "all"):
        net_counts = (rate_an - rate_bl) * live_time_analysis
    else:  # ``mode`` is "none" or "radon"
        net_counts = rate_an * live_time_analysis

    df_out = df_analysis.copy()
    return df_out, net_counts


def subtract(
    df_analysis: pd.DataFrame,
    df_full: pd.DataFrame,
    bins,
    t_base0: datetime,
    t_base1: datetime,
    mode: str = "all",
    *,
    live_time_analysis: float | None = None,
    allow_fallback: bool = False,
    **kw,
) -> tuple[pd.DataFrame, tuple[np.ndarray, np.ndarray]]:
    """Return corrected ``DataFrame`` and (histogram, error).

    Uncertainties are propagated in quadrature from the analysis and
    baseline histograms unless ``kw.get("uncert_prop") == "none"``.  When the
    baseline interval contains no events a warning is logged and
    ``df_analysis`` is returned unchanged.
    """

    df_corr, hist = apply_baseline_subtraction(
        df_analysis,
        df_full,
        bins,
        t_base0,
        t_base1,
        mode=mode,
        live_time_analysis=live_time_analysis,
        allow_fallback=allow_fallback,
    )

    if kw.get("uncert_prop") == "none":
        err_hist = np.zeros(len(bins) - 1, dtype=float)
    else:
        rate_an, live_an = rate_histogram(df_analysis, bins)
        if live_time_analysis is None:
            live_time_analysis = live_an

        t0 = parse_timestamp(t_base0)
        t1 = parse_timestamp(t_base1)
        ts_full = _to_datetime64(df_full)
        ts_int = ts_full.view("int64")
        mask = (ts_int >= t0.value) & (ts_int <= t1.value)

        if mask.any():
            rate_bl, live_bl = rate_histogram(df_full.loc[mask], bins)
        else:
            rate_bl, live_bl = np.zeros(len(bins) - 1, dtype=float), 0.0

        counts_an = rate_an * live_time_analysis
        counts_bl = rate_bl * live_bl
        scale = live_time_analysis / live_bl if live_bl > 0 else 0.0

        # ``counts_bl`` may be negative after noise subtraction. The baseline
        # helpers treat them as Poisson variances using their absolute value to
        # avoid unphysical negative uncertainties, so mirror that behaviour
        # here.
        var = counts_an + (scale**2) * np.abs(counts_bl)
        err_hist = np.sqrt(var)

    return df_corr, (hist, err_hist)


# Backwards compatibility
subtract_baseline_dataframe = apply_baseline_subtraction


# thin wrappers are imported above from :mod:`radon.baseline`


def summarize_baseline(
    cfg: dict, isotopes: list[str]
) -> dict[str, tuple[float, float, float]]:
    """Return baseline subtraction summary for selected isotopes.

    Parameters
    ----------
    cfg : dict
        Summary dictionary containing ``baseline`` and ``time_fit`` sections.
    isotopes : list[str]
        Isotope names to include in the output.

    Returns
    -------
    dict
        Mapping ``iso -> (raw_rate, baseline_rate, corrected_rate)`` in Bq.

    Notes
    -----
    When ``allow_negative_baseline`` is ``True`` the corrected rates are
<<<<<<< HEAD
    preserved as-is so summaries report the actual fitted value even when
    it is negative.
=======
    preserved exactly as reported by the fit, even if they are negative.
    When it is ``False`` negative corrected rates are clipped to ``0.0`` so
    downstream consumers never observe negative activities without opting in.
>>>>>>> ddf7279a
    """

    baseline = cfg.get("baseline", {})
    tf = cfg.get("time_fit", {})
    scales = baseline.get("scales", {})
    base_rates = baseline.get("rate_Bq", {})

    allow_negative = bool(cfg.get("allow_negative_baseline"))

    summary: dict[str, tuple[float, float, float]] = {}
    for iso in isotopes:
        fit = tf.get(iso, {})
        raw = fit.get(f"E_{iso}")
        if raw is None:
            continue
        base = float(base_rates.get(iso, 0.0)) * float(scales.get(iso, 1.0))
        corr = float(fit.get("E_corrected", raw - base))
        raw = float(raw)
<<<<<<< HEAD
=======
        if not allow_negative and corr < 0.0:
            corr = 0.0
>>>>>>> ddf7279a
        summary[iso] = (raw, base, corr)

    return summary<|MERGE_RESOLUTION|>--- conflicted
+++ resolved
@@ -305,14 +305,8 @@
     Notes
     -----
     When ``allow_negative_baseline`` is ``True`` the corrected rates are
-<<<<<<< HEAD
     preserved as-is so summaries report the actual fitted value even when
     it is negative.
-=======
-    preserved exactly as reported by the fit, even if they are negative.
-    When it is ``False`` negative corrected rates are clipped to ``0.0`` so
-    downstream consumers never observe negative activities without opting in.
->>>>>>> ddf7279a
     """
 
     baseline = cfg.get("baseline", {})
@@ -331,11 +325,6 @@
         base = float(base_rates.get(iso, 0.0)) * float(scales.get(iso, 1.0))
         corr = float(fit.get("E_corrected", raw - base))
         raw = float(raw)
-<<<<<<< HEAD
-=======
-        if not allow_negative and corr < 0.0:
-            corr = 0.0
->>>>>>> ddf7279a
         summary[iso] = (raw, base, corr)
 
     return summary