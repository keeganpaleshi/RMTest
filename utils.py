--- conflicted
+++ resolved
@@ -3,16 +3,12 @@
 import numpy as np
 from scipy.signal import find_peaks
 
-<<<<<<< HEAD
 __all__ = ["to_native", "find_adc_peaks", "cps_to_cpd", "cps_to_bq"]
-=======
+
 try:
     import pandas as pd
 except Exception:  # pragma: no cover - pandas is optional for utils
     pd = None
-
-__all__ = ["to_native", "find_adc_peaks"]
->>>>>>> dd37c6f2
 
 
 def to_native(obj):
