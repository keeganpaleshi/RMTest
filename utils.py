--- conflicted
+++ resolved
@@ -216,7 +216,7 @@
     raise argparse.ArgumentTypeError(f"could not parse time: {s!r}")
 
 
-<<<<<<< HEAD
+
 def parse_datetime(value):
     """Parse an ISO-8601 string or numeric epoch value to ``numpy.datetime64``.
 
@@ -239,11 +239,9 @@
 
 
 def parse_time(s, tz="UTC") -> float:
-    """Parse a timestamp string, number, or ``datetime`` into Unix epoch seconds.
-=======
+    """Parse a timestamp string, number, or ``datetime`` into Unix epoch seconds."""
 def parse_time(s) -> float:
     """Parse a timestamp string, number or ``datetime`` into Unix epoch seconds.
->>>>>>> 4501b64d
 
     This function simply forwards to :func:`parse_timestamp` and therefore
     always interprets naïve inputs as UTC.
