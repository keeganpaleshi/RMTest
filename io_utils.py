--- conflicted
+++ resolved
@@ -1,148 +1,137 @@
-# io_utils.py
-import os
-import shutil
-import json
-import logging
-from datetime import datetime
-import pandas as pd
-
-logger = logging.getLogger(__name__)
-
-
-def ensure_dir(path):
-    """Create directory if it does not exist."""
-    if not os.path.isdir(path):
-        os.makedirs(path, exist_ok=True)
-
-
-def load_config(config_path):
-    """
-    Load and validate JSON configuration.
-    Returns a dict.
-    Raises FileNotFoundError or json.JSONDecodeError on failure.
-    """
-    if not os.path.isfile(config_path):
-        raise FileNotFoundError(f"Config file not found: {config_path}")
-
-    with open(config_path, "r", encoding="utf-8") as f:
-        cfg = json.load(f)
-
-    # Basic validation: check for required top level keys
-    required_sections = [
-        "pipeline",
-        "spectral_fit",
-        "time_fit",
-        "systematics",
-        "plotting",
-    ]
-    for section in required_sections:
-        if section not in cfg:
-            raise KeyError(f"Missing required config section: '{section}'")
-
-    return cfg
-
-
-def load_events(csv_path):
-    """
-    Read event CSV into a DataFrame with columns:
-       ['fUniqueID','fBits','timestamp','adc','fchannel']
-    - Ensures timestamp is int, adc is int.
-    - Sort ascending by timestamp.
-    - Returns DataFrame.
-    """
-    if not os.path.isfile(csv_path):
-        raise FileNotFoundError(f"Input CSV not found: {csv_path}")
-
-    # Read CSV; assume no header comments, first row is header
-    df = pd.read_csv(csv_path)
-
-    # Check required columns
-    required_cols = ["fUniqueID", "fBits", "timestamp", "adc", "fchannel"]
-    missing = [c for c in required_cols if c not in df.columns]
-    if missing:
-        raise KeyError(f"Input CSV is missing required columns: {missing}")
-
-    # Convert types
-    df["timestamp"] = df["timestamp"].astype(int)
-    df["adc"] = df["adc"].astype(int)
-
-    # Sort by timestamp
-    df = df.sort_values("timestamp").reset_index(drop=True)
-
-    logger.info(f"Loaded {len(df)} events from {csv_path}.")
-    return df
-
-
-def write_summary(output_dir, summary_dict):
-    """
-    Write out summary_dict to JSON in:
-      <output_dir>/<timestamp_folder>/summary.json
-    and returns path to that folder.
-    """
-    # Create timestamped subfolder
-    now_str = datetime.utcnow().strftime("%Y%m%dT%H%M%SZ")
-    results_folder = os.path.join(output_dir, now_str)
-    ensure_dir(results_folder)
-
-    summary_path = os.path.join(results_folder, "summary.json")
-
-    # Convert numpy types to native Python
-    def convert(o):
-        if isinstance(o, (int, float, str, bool, list, dict)) or o is None:
-            return o
-        try:
-            return o.item()
-        except Exception:
-            return str(o)
-
-    # Recursively convert all items
-    def sanitize(obj):
-        if isinstance(obj, dict):
-            return {k: sanitize(v) for k, v in obj.items()}
-        elif isinstance(obj, list):
-            return [sanitize(v) for v in obj]
-        else:
-            return convert(obj)
-
-    sanitized = sanitize(summary_dict)
-
-    with open(summary_path, "w", encoding="utf-8") as f:
-        json.dump(sanitized, f, indent=4)
-
-    logger.info(f"Wrote summary JSON to {summary_path}")
-    return results_folder
-
-
-def copy_config(output_dir, config_path):
-    """
-    Copy the used config JSON into the same timestamped results folder.
-    Must be called *after* write_summary(), so that the timestamped folder exists.
-    Returns destination path.
-    """
-<<<<<<< HEAD
-    # Identify the single subfolder in output_dir (should be timestamped) assume only one new one
-    subfolders = [
-        d for d in os.listdir(output_dir) if os.path.isdir(os.path.join(output_dir, d))
-    ]
-    if not subfolders:
-        raise RuntimeError(
-            f"No subfolders found in {output_dir} to copy config into."
-        )
-=======
-    # Identify the single subfolder in output_dir (should be timestamped)   assume only one new one
-    subfolders = [
-        d for d in os.listdir(output_dir) if os.path.isdir(os.path.join(output_dir, d))
-    ]
-    if not subfolders:
-        raise RuntimeError(
-            f"No subfolders found in {output_dir} to copy config into."
-        )
->>>>>>> c0fbf0df
-    # Pick the folder with the lexicographically largest name (most recent timestamp)
-    timestamped = sorted(subfolders)[-1]
-    dest_folder = os.path.join(output_dir, timestamped)
-
-    dest_path = os.path.join(dest_folder, "config_used.json")
-    shutil.copyfile(config_path, dest_path)
-    logger.info(f"Copied config {config_path}   {dest_path}")
-    return dest_path
+# io_utils.py
+import os
+import shutil
+import json
+import logging
+from datetime import datetime
+import pandas as pd
+
+logger = logging.getLogger(__name__)
+
+
+def ensure_dir(path):
+    """Create directory if it does not exist."""
+    if not os.path.isdir(path):
+        os.makedirs(path, exist_ok=True)
+
+
+def load_config(config_path):
+    """
+    Load and validate JSON configuration.
+    Returns a dict.
+    Raises FileNotFoundError or json.JSONDecodeError on failure.
+    """
+    if not os.path.isfile(config_path):
+        raise FileNotFoundError(f"Config file not found: {config_path}")
+
+    with open(config_path, "r", encoding="utf-8") as f:
+        cfg = json.load(f)
+
+    # Basic validation: check for required top level keys
+    required_sections = [
+        "pipeline",
+        "spectral_fit",
+        "time_fit",
+        "systematics",
+        "plotting",
+    ]
+    for section in required_sections:
+        if section not in cfg:
+            raise KeyError(f"Missing required config section: '{section}'")
+
+    return cfg
+
+
+def load_events(csv_path):
+    """
+    Read event CSV into a DataFrame with columns:
+       ['fUniqueID','fBits','timestamp','adc','fchannel']
+    - Ensures timestamp is int, adc is int.
+    - Sort ascending by timestamp.
+    - Returns DataFrame.
+    """
+    if not os.path.isfile(csv_path):
+        raise FileNotFoundError(f"Input CSV not found: {csv_path}")
+
+    # Read CSV; assume no header comments, first row is header
+    df = pd.read_csv(csv_path)
+
+    # Check required columns
+    required_cols = ["fUniqueID", "fBits", "timestamp", "adc", "fchannel"]
+    missing = [c for c in required_cols if c not in df.columns]
+    if missing:
+        raise KeyError(f"Input CSV is missing required columns: {missing}")
+
+    # Convert types
+    df["timestamp"] = df["timestamp"].astype(int)
+    df["adc"] = df["adc"].astype(int)
+
+    # Sort by timestamp
+    df = df.sort_values("timestamp").reset_index(drop=True)
+
+    logger.info(f"Loaded {len(df)} events from {csv_path}.")
+    return df
+
+
+def write_summary(output_dir, summary_dict):
+    """
+    Write out summary_dict to JSON in:
+      <output_dir>/<timestamp_folder>/summary.json
+    and returns path to that folder.
+    """
+    # Create timestamped subfolder
+    now_str = datetime.utcnow().strftime("%Y%m%dT%H%M%SZ")
+    results_folder = os.path.join(output_dir, now_str)
+    ensure_dir(results_folder)
+
+    summary_path = os.path.join(results_folder, "summary.json")
+
+    # Convert numpy types to native Python
+    def convert(o):
+        if isinstance(o, (int, float, str, bool, list, dict)) or o is None:
+            return o
+        try:
+            return o.item()
+        except Exception:
+            return str(o)
+
+    # Recursively convert all items
+    def sanitize(obj):
+        if isinstance(obj, dict):
+            return {k: sanitize(v) for k, v in obj.items()}
+        elif isinstance(obj, list):
+            return [sanitize(v) for v in obj]
+        else:
+            return convert(obj)
+
+    sanitized = sanitize(summary_dict)
+
+    with open(summary_path, "w", encoding="utf-8") as f:
+        json.dump(sanitized, f, indent=4)
+
+    logger.info(f"Wrote summary JSON to {summary_path}")
+    return results_folder
+
+
+def copy_config(output_dir, config_path):
+    """
+    Copy the used config JSON into the same timestamped results folder.
+    Must be called *after* write_summary(), so that the timestamped folder exists.
+    Returns destination path.
+    """
+    # Identify the single subfolder in output_dir (should be timestamped)   assume only one new one
+    subfolders = [
+        d for d in os.listdir(output_dir) if os.path.isdir(os.path.join(output_dir, d))
+    ]
+    if not subfolders:
+        raise RuntimeError(
+            f"No subfolders found in {output_dir} to copy config into."
+        )
+    # Pick the folder with the lexicographically largest name (most recent timestamp)
+    timestamped = sorted(subfolders)[-1]
+    dest_folder = os.path.join(output_dir, timestamped)
+
+    dest_path = os.path.join(dest_folder, "config_used.json")
+    shutil.copyfile(config_path, dest_path)
+    logger.info(f"Copied config {config_path}   {dest_path}")
+    return dest_path